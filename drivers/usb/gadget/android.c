--- conflicted
+++ resolved
@@ -118,6 +118,9 @@
 	int version;
 
 	int adb_enabled;
+#ifdef CONFIG_USB_AUTO_INSTALL
+	int nluns;
+#endif
 	struct mutex lock;
 	struct android_usb_platform_data *pdata;
 	unsigned long functions;
@@ -224,15 +227,10 @@
 				return ret;
 			break;
 		case ANDROID_MSC:
-<<<<<<< HEAD
 #ifdef CONFIG_USB_AUTO_INSTALL
 			USB_PR("%s, dev->nluns=%d\n", __func__, dev->nluns);
 #endif 
-			ret = mass_storage_function_add(dev->cdev, c,
-								dev->nluns);
-=======
 			ret = mass_storage_function_add(dev->cdev, c);
->>>>>>> 1fa06df0
 			if (ret)
 				return ret;
 			break;
