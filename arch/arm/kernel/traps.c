/*
 *  linux/arch/arm/kernel/traps.c
 *
 *  Copyright (C) 1995-2009 Russell King
 *  Fragments that appear the same as linux/arch/i386/kernel/traps.c (C) Linus Torvalds
 *
 * This program is free software; you can redistribute it and/or modify
 * it under the terms of the GNU General Public License version 2 as
 * published by the Free Software Foundation.
 *
 *  'traps.c' handles hardware exceptions after we have saved some state in
 *  'linux/arch/arm/lib/traps.S'.  Mostly a debugging aid, but will probably
 *  kill the offending process.
 */
#include <linux/module.h>
#include <linux/signal.h>
#include <linux/spinlock.h>
#include <linux/personality.h>
#include <linux/kallsyms.h>
#include <linux/delay.h>
#include <linux/hardirq.h>
#include <linux/init.h>
#include <linux/uaccess.h>

#include <asm/atomic.h>
#include <asm/cacheflush.h>
#include <asm/system.h>
#include <asm/unistd.h>
#include <asm/traps.h>
#include <asm/unwind.h>

#ifdef CONFIG_HUAWEI_CRASH_DUMP
#include <linux/kdebug.h>
#endif
#include "ptrace.h"
#include "signal.h"

static const char *handler[]= { "prefetch abort", "data abort", "address exception", "interrupt" };

#ifdef CONFIG_DEBUG_USER
unsigned int user_debug;

static int __init user_debug_setup(char *str)
{
	get_option(&str, &user_debug);
	return 1;
}
__setup("user_debug=", user_debug_setup);
#endif

static void dump_mem(const char *, const char *, unsigned long, unsigned long);

void dump_backtrace_entry(unsigned long where, unsigned long from, unsigned long frame)
{
#ifdef CONFIG_KALLSYMS
	char sym1[KSYM_SYMBOL_LEN], sym2[KSYM_SYMBOL_LEN];
	sprint_symbol(sym1, where);
	sprint_symbol(sym2, from);
	printk("[<%08lx>] (%s) from [<%08lx>] (%s)\n", where, sym1, from, sym2);
#else
	printk("Function entered at [<%08lx>] from [<%08lx>]\n", where, from);
#endif

	if (in_exception_text(where))
		dump_mem("", "Exception stack", frame + 4, frame + 4 + sizeof(struct pt_regs));
}

#ifndef CONFIG_ARM_UNWIND
/*
 * Stack pointers should always be within the kernels view of
 * physical memory.  If it is not there, then we can't dump
 * out any information relating to the stack.
 */
static int verify_stack(unsigned long sp)
{
	if (sp < PAGE_OFFSET ||
	    (sp > (unsigned long)high_memory && high_memory != NULL))
		return -EFAULT;

	return 0;
}
#endif

/*
 * Dump out the contents of some memory nicely...
 */
static void dump_mem(const char *lvl, const char *str, unsigned long bottom,
		     unsigned long top)
{
	unsigned long first;
	mm_segment_t fs;
	int i;

	/*
	 * We need to switch to kernel mode so that we can use __get_user
	 * to safely read from kernel space.  Note that we now dump the
	 * code first, just in case the backtrace kills us.
	 */
	fs = get_fs();
	set_fs(KERNEL_DS);

	printk("%s%s(0x%08lx to 0x%08lx)\n", lvl, str, bottom, top);

	for (first = bottom & ~31; first < top; first += 32) {
		unsigned long p;
		char str[sizeof(" 12345678") * 8 + 1];

		memset(str, ' ', sizeof(str));
		str[sizeof(str) - 1] = '\0';

		for (p = first, i = 0; i < 8 && p < top; i++, p += 4) {
			if (p >= bottom && p < top) {
				unsigned long val;
				if (__get_user(val, (unsigned long *)p) == 0)
					sprintf(str + i * 9, " %08lx", val);
				else
					sprintf(str + i * 9, " ????????");
			}
		}
		printk("%s%04lx:%s\n", lvl, first & 0xffff, str);
	}

	set_fs(fs);
}

static void dump_instr(const char *lvl, struct pt_regs *regs)
{
	unsigned long addr = instruction_pointer(regs);
	const int thumb = thumb_mode(regs);
	const int width = thumb ? 4 : 8;
	mm_segment_t fs;
	char str[sizeof("00000000 ") * 5 + 2 + 1], *p = str;
	int i;

	/*
	 * We need to switch to kernel mode so that we can use __get_user
	 * to safely read from kernel space.  Note that we now dump the
	 * code first, just in case the backtrace kills us.
	 */
	fs = get_fs();
	set_fs(KERNEL_DS);

	for (i = -4; i < 1; i++) {
		unsigned int val, bad;

		if (thumb)
			bad = __get_user(val, &((u16 *)addr)[i]);
		else
			bad = __get_user(val, &((u32 *)addr)[i]);

		if (!bad)
			p += sprintf(p, i == 0 ? "(%0*x) " : "%0*x ",
					width, val);
		else {
			p += sprintf(p, "bad PC value");
			break;
		}
	}
	printk("%sCode: %s\n", lvl, str);

	set_fs(fs);
}

#ifdef CONFIG_ARM_UNWIND
static inline void dump_backtrace(struct pt_regs *regs, struct task_struct *tsk)
{
	unwind_backtrace(regs, tsk);
}
#else
static void dump_backtrace(struct pt_regs *regs, struct task_struct *tsk)
{
	unsigned int fp, mode;
	int ok = 1;

	printk("Backtrace: ");

	if (!tsk)
		tsk = current;

	if (regs) {
		fp = regs->ARM_fp;
		mode = processor_mode(regs);
	} else if (tsk != current) {
		fp = thread_saved_fp(tsk);
		mode = 0x10;
	} else {
		asm("mov %0, fp" : "=r" (fp) : : "cc");
		mode = 0x10;
	}

	if (!fp) {
		printk("no frame pointer");
		ok = 0;
	} else if (verify_stack(fp)) {
		printk("invalid frame pointer 0x%08x", fp);
		ok = 0;
	} else if (fp < (unsigned long)end_of_stack(tsk))
		printk("frame pointer underflow");
	printk("\n");

	if (ok)
		c_backtrace(fp, mode);
}
#endif

void dump_stack(void)
{
	dump_backtrace(NULL, NULL);
}

EXPORT_SYMBOL(dump_stack);

void show_stack(struct task_struct *tsk, unsigned long *sp)
{
	dump_backtrace(NULL, tsk);
	barrier();
}

#ifdef CONFIG_PREEMPT
#define S_PREEMPT " PREEMPT"
#else
#define S_PREEMPT ""
#endif
#ifdef CONFIG_SMP
#define S_SMP " SMP"
#else
#define S_SMP ""
#endif

static void __die(const char *str, int err, struct thread_info *thread, struct pt_regs *regs)
{
	struct task_struct *tsk = thread->task;
	static int die_counter;
#ifdef CONFIG_HUAWEI_CRASH_DUMP
	notify_die(0, str, regs, err, 0, SIGSEGV);
#endif
	printk(KERN_EMERG "Internal error: %s: %x [#%d]" S_PREEMPT S_SMP "\n",
	       str, err, ++die_counter);
	sysfs_printk_last_file();
	print_modules();
	__show_regs(regs);
	printk(KERN_EMERG "Process %.*s (pid: %d, stack limit = 0x%p)\n",
		TASK_COMM_LEN, tsk->comm, task_pid_nr(tsk), thread + 1);

	if (!user_mode(regs) || in_interrupt()) {
		dump_mem(KERN_EMERG, "Stack: ", regs->ARM_sp,
			 THREAD_SIZE + (unsigned long)task_stack_page(tsk));
		dump_backtrace(regs, tsk);
		dump_instr(KERN_EMERG, regs);
	}
}

DEFINE_SPINLOCK(die_lock);

/*
 * This function is protected against re-entrancy.
 */
NORET_TYPE void die(const char *str, struct pt_regs *regs, int err)
{
	struct thread_info *thread = current_thread_info();

	oops_enter();

	spin_lock_irq(&die_lock);
	console_verbose();
	bust_spinlocks(1);
	__die(str, err, thread, regs);
	bust_spinlocks(0);
	add_taint(TAINT_DIE);
	spin_unlock_irq(&die_lock);
	oops_exit();

	if (in_interrupt())
		panic("Fatal exception in interrupt");

	if (panic_on_oops)
		panic("Fatal exception");

	do_exit(SIGSEGV);
}

void arm_notify_die(const char *str, struct pt_regs *regs,
		struct siginfo *info, unsigned long err, unsigned long trap)
{
	if (user_mode(regs)) {
		current->thread.error_code = err;
		current->thread.trap_no = trap;

		force_sig_info(info->si_signo, info, current);
	} else {
		die(str, regs, err);
	}
}

static LIST_HEAD(undef_hook);
static DEFINE_SPINLOCK(undef_lock);

void register_undef_hook(struct undef_hook *hook)
{
	unsigned long flags;

	spin_lock_irqsave(&undef_lock, flags);
	list_add(&hook->node, &undef_hook);
	spin_unlock_irqrestore(&undef_lock, flags);
}

void unregister_undef_hook(struct undef_hook *hook)
{
	unsigned long flags;

	spin_lock_irqsave(&undef_lock, flags);
	list_del(&hook->node);
	spin_unlock_irqrestore(&undef_lock, flags);
}

static int call_undef_hook(struct pt_regs *regs, unsigned int instr)
{
	struct undef_hook *hook;
	unsigned long flags;
	int (*fn)(struct pt_regs *regs, unsigned int instr) = NULL;

	spin_lock_irqsave(&undef_lock, flags);
	list_for_each_entry(hook, &undef_hook, node)
		if ((instr & hook->instr_mask) == hook->instr_val &&
		    (regs->ARM_cpsr & hook->cpsr_mask) == hook->cpsr_val)
			fn = hook->fn;
	spin_unlock_irqrestore(&undef_lock, flags);

	return fn ? fn(regs, instr) : 1;
}

asmlinkage void __exception do_undefinstr(struct pt_regs *regs)
{
	unsigned int correction = thumb_mode(regs) ? 2 : 4;
	unsigned int instr;
	siginfo_t info;
	void __user *pc;

	/*
	 * According to the ARM ARM, PC is 2 or 4 bytes ahead,
	 * depending whether we're in Thumb mode or not.
	 * Correct this offset.
	 */
	regs->ARM_pc -= correction;

	pc = (void __user *)instruction_pointer(regs);

	if (processor_mode(regs) == SVC_MODE) {
		instr = *(u32 *) pc;
	} else if (thumb_mode(regs)) {
		get_user(instr, (u16 __user *)pc);
	} else {
		get_user(instr, (u32 __user *)pc);
	}

	if (call_undef_hook(regs, instr) == 0)
		return;

#ifdef CONFIG_DEBUG_USER
	if (user_debug & UDBG_UNDEFINED) {
		printk(KERN_INFO "%s (%d): undefined instruction: pc=%p\n",
			current->comm, task_pid_nr(current), pc);
		dump_instr(KERN_INFO, regs);
	}
#endif

	info.si_signo = SIGILL;
	info.si_errno = 0;
	info.si_code  = ILL_ILLOPC;
	info.si_addr  = pc;

	arm_notify_die("Oops - undefined instruction", regs, &info, 0, 6);
}

asmlinkage void do_unexp_fiq (struct pt_regs *regs)
{
	printk("Hmm.  Unexpected FIQ received, but trying to continue\n");
	printk("You may have a hardware problem...\n");
}

/*
 * bad_mode handles the impossible case in the vectors.  If you see one of
 * these, then it's extremely serious, and could mean you have buggy hardware.
 * It never returns, and never tries to sync.  We hope that we can at least
 * dump out some state information...
 */
asmlinkage void bad_mode(struct pt_regs *regs, int reason)
{
	console_verbose();

	printk(KERN_CRIT "Bad mode in %s handler detected\n", handler[reason]);

	die("Oops - bad mode", regs, 0);
	local_irq_disable();
	panic("bad mode");
}

static int bad_syscall(int n, struct pt_regs *regs)
{
	struct thread_info *thread = current_thread_info();
	siginfo_t info;

	if (current->personality != PER_LINUX &&
	    current->personality != PER_LINUX_32BIT &&
	    thread->exec_domain->handler) {
		thread->exec_domain->handler(n, regs);
		return regs->ARM_r0;
	}

#ifdef CONFIG_DEBUG_USER
	if (user_debug & UDBG_SYSCALL) {
		printk(KERN_ERR "[%d] %s: obsolete system call %08x.\n",
			task_pid_nr(current), current->comm, n);
		dump_instr(KERN_ERR, regs);
	}
#endif

	info.si_signo = SIGILL;
	info.si_errno = 0;
	info.si_code  = ILL_ILLTRP;
	info.si_addr  = (void __user *)instruction_pointer(regs) -
			 (thumb_mode(regs) ? 2 : 4);

	arm_notify_die("Oops - bad syscall", regs, &info, n, 0);

	return regs->ARM_r0;
}

static inline void
do_cache_op(unsigned long start, unsigned long end, int flags)
{
	struct mm_struct *mm = current->active_mm;
	struct vm_area_struct *vma;

	if (end < start || flags)
		return;

	down_read(&mm->mmap_sem);
	vma = find_vma(mm, start);
	if (vma && vma->vm_start < end) {
		if (start < vma->vm_start)
			start = vma->vm_start;
		if (end > vma->vm_end)
			end = vma->vm_end;

<<<<<<< HEAD
		flush_cache_user_range(vma, start, end);
#if defined(CONFIG_ARCH_MSM7X25) || defined(CONFIG_ARCH_MSM7X27) 
=======
		up_read(&mm->mmap_sem);
		flush_cache_user_range(start, end);

#ifdef CONFIG_ARCH_MSM7X27
>>>>>>> 1fa06df0
		dmb();
#endif
		return;
	}
	up_read(&mm->mmap_sem);
}

/*
 * Handle all unrecognised system calls.
 *  0x9f0000 - 0x9fffff are some more esoteric system calls
 */
#define NR(x) ((__ARM_NR_##x) - __ARM_NR_BASE)
asmlinkage int arm_syscall(int no, struct pt_regs *regs)
{
	struct thread_info *thread = current_thread_info();
	siginfo_t info;

	if ((no >> 16) != (__ARM_NR_BASE>> 16))
		return bad_syscall(no, regs);

	switch (no & 0xffff) {
	case 0: /* branch through 0 */
		info.si_signo = SIGSEGV;
		info.si_errno = 0;
		info.si_code  = SEGV_MAPERR;
		info.si_addr  = NULL;

		arm_notify_die("branch through zero", regs, &info, 0, 0);
		return 0;

	case NR(breakpoint): /* SWI BREAK_POINT */
		regs->ARM_pc -= thumb_mode(regs) ? 2 : 4;
		ptrace_break(current, regs);
		return regs->ARM_r0;

	/*
	 * Flush a region from virtual address 'r0' to virtual address 'r1'
	 * _exclusive_.  There is no alignment requirement on either address;
	 * user space does not need to know the hardware cache layout.
	 *
	 * r2 contains flags.  It should ALWAYS be passed as ZERO until it
	 * is defined to be something else.  For now we ignore it, but may
	 * the fires of hell burn in your belly if you break this rule. ;)
	 *
	 * (at a later date, we may want to allow this call to not flush
	 * various aspects of the cache.  Passing '0' will guarantee that
	 * everything necessary gets flushed to maintain consistency in
	 * the specified region).
	 */
	case NR(cacheflush):
		do_cache_op(regs->ARM_r0, regs->ARM_r1, regs->ARM_r2);
		return 0;

	case NR(usr26):
		if (!(elf_hwcap & HWCAP_26BIT))
			break;
		regs->ARM_cpsr &= ~MODE32_BIT;
		return regs->ARM_r0;

	case NR(usr32):
		if (!(elf_hwcap & HWCAP_26BIT))
			break;
		regs->ARM_cpsr |= MODE32_BIT;
		return regs->ARM_r0;

	case NR(set_tls):
		thread->tp_value = regs->ARM_r0;
#if defined(CONFIG_HAS_TLS_REG)
		asm ("mcr p15, 0, %0, c13, c0, 3" : : "r" (regs->ARM_r0) );
//#elif !defined(CONFIG_TLS_REG_EMUL)
#endif
		/*
		 * User space must never try to access this directly.
		 * Expect your app to break eventually if you do so.
		 * The user helper at 0xffff0fe0 must be used instead.
		 * (see entry-armv.S for details)
		 */
		*((unsigned int *)0xffff0ff0) = regs->ARM_r0;
//#endif
		return 0;

#ifdef CONFIG_NEEDS_SYSCALL_FOR_CMPXCHG
	/*
	 * Atomically store r1 in *r2 if *r2 is equal to r0 for user space.
	 * Return zero in r0 if *MEM was changed or non-zero if no exchange
	 * happened.  Also set the user C flag accordingly.
	 * If access permissions have to be fixed up then non-zero is
	 * returned and the operation has to be re-attempted.
	 *
	 * *NOTE*: This is a ghost syscall private to the kernel.  Only the
	 * __kuser_cmpxchg code in entry-armv.S should be aware of its
	 * existence.  Don't ever use this from user code.
	 */
	case NR(cmpxchg):
	for (;;) {
		extern void do_DataAbort(unsigned long addr, unsigned int fsr,
					 struct pt_regs *regs);
		unsigned long val;
		unsigned long addr = regs->ARM_r2;
		struct mm_struct *mm = current->mm;
		pgd_t *pgd; pmd_t *pmd; pte_t *pte;
		spinlock_t *ptl;

		regs->ARM_cpsr &= ~PSR_C_BIT;
		down_read(&mm->mmap_sem);
		pgd = pgd_offset(mm, addr);
		if (!pgd_present(*pgd))
			goto bad_access;
		pmd = pmd_offset(pgd, addr);
		if (!pmd_present(*pmd))
			goto bad_access;
		pte = pte_offset_map_lock(mm, pmd, addr, &ptl);
		if (!pte_present(*pte) || !pte_dirty(*pte)) {
			pte_unmap_unlock(pte, ptl);
			goto bad_access;
		}
		val = *(unsigned long *)addr;
		val -= regs->ARM_r0;
		if (val == 0) {
			*(unsigned long *)addr = regs->ARM_r1;
			regs->ARM_cpsr |= PSR_C_BIT;
		}
		pte_unmap_unlock(pte, ptl);
		up_read(&mm->mmap_sem);
		return val;

		bad_access:
		up_read(&mm->mmap_sem);
		/* simulate a write access fault */
		do_DataAbort(addr, 15 + (1 << 11), regs);
	}
#endif

	default:
		/* Calls 9f00xx..9f07ff are defined to return -ENOSYS
		   if not implemented, rather than raising SIGILL.  This
		   way the calling program can gracefully determine whether
		   a feature is supported.  */
		if ((no & 0xffff) <= 0x7ff)
			return -ENOSYS;
		break;
	}
#ifdef CONFIG_DEBUG_USER
	/*
	 * experience shows that these seem to indicate that
	 * something catastrophic has happened
	 */
	if (user_debug & UDBG_SYSCALL) {
		printk("[%d] %s: arm syscall %d\n",
		       task_pid_nr(current), current->comm, no);
		dump_instr("", regs);
		if (user_mode(regs)) {
			__show_regs(regs);
			c_backtrace(regs->ARM_fp, processor_mode(regs));
		}
	}
#endif
	info.si_signo = SIGILL;
	info.si_errno = 0;
	info.si_code  = ILL_ILLTRP;
	info.si_addr  = (void __user *)instruction_pointer(regs) -
			 (thumb_mode(regs) ? 2 : 4);

	arm_notify_die("Oops - bad syscall(2)", regs, &info, no, 0);
	return 0;
}

#ifdef CONFIG_TLS_REG_EMUL

/*
 * We might be running on an ARMv6+ processor which should have the TLS
 * register but for some reason we can't use it, or maybe an SMP system
 * using a pre-ARMv6 processor (there are apparently a few prototypes like
 * that in existence) and therefore access to that register must be
 * emulated.
 */

static int get_tp_trap(struct pt_regs *regs, unsigned int instr)
{
	int reg = (instr >> 12) & 15;
	if (reg == 15)
		return 1;
	regs->uregs[reg] = current_thread_info()->tp_value;
	regs->ARM_pc += 4;
	return 0;
}

static struct undef_hook arm_mrc_hook = {
	.instr_mask	= 0x0fff0fff,
	.instr_val	= 0x0e1d0f70,
	.cpsr_mask	= PSR_T_BIT,
	.cpsr_val	= 0,
	.fn		= get_tp_trap,
};

static int __init arm_mrc_hook_init(void)
{
	register_undef_hook(&arm_mrc_hook);
	return 0;
}

late_initcall(arm_mrc_hook_init);

#endif

void __bad_xchg(volatile void *ptr, int size)
{
	printk("xchg: bad data size: pc 0x%p, ptr 0x%p, size %d\n",
		__builtin_return_address(0), ptr, size);
	BUG();
}
EXPORT_SYMBOL(__bad_xchg);

/*
 * A data abort trap was taken, but we did not handle the instruction.
 * Try to abort the user program, or panic if it was the kernel.
 */
asmlinkage void
baddataabort(int code, unsigned long instr, struct pt_regs *regs)
{
	unsigned long addr = instruction_pointer(regs);
	siginfo_t info;

#ifdef CONFIG_DEBUG_USER
	if (user_debug & UDBG_BADABORT) {
		printk(KERN_ERR "[%d] %s: bad data abort: code %d instr 0x%08lx\n",
			task_pid_nr(current), current->comm, code, instr);
		dump_instr(KERN_ERR, regs);
		show_pte(current->mm, addr);
	}
#endif

	info.si_signo = SIGILL;
	info.si_errno = 0;
	info.si_code  = ILL_ILLOPC;
	info.si_addr  = (void __user *)addr;

	arm_notify_die("unknown data abort code", regs, &info, instr, 0);
}

void __attribute__((noreturn)) __bug(const char *file, int line)
{
	printk(KERN_CRIT"kernel BUG at %s:%d!\n", file, line);
	*(int *)0 = 0;

	/* Avoid "noreturn function does return" */
	for (;;);
}
EXPORT_SYMBOL(__bug);

void __readwrite_bug(const char *fn)
{
	printk("%s called, but not implemented\n", fn);
	BUG();
}
EXPORT_SYMBOL(__readwrite_bug);

void __pte_error(const char *file, int line, unsigned long val)
{
	printk("%s:%d: bad pte %08lx.\n", file, line, val);
}

void __pmd_error(const char *file, int line, unsigned long val)
{
	printk("%s:%d: bad pmd %08lx.\n", file, line, val);
}

void __pgd_error(const char *file, int line, unsigned long val)
{
	printk("%s:%d: bad pgd %08lx.\n", file, line, val);
}

asmlinkage void __div0(void)
{
	printk("Division by zero in kernel.\n");
	dump_stack();
}
EXPORT_SYMBOL(__div0);

void abort(void)
{
	BUG();

	/* if that doesn't kill us, halt */
	panic("Oops failed to kill thread");
}
EXPORT_SYMBOL(abort);

void __init trap_init(void)
{
	return;
}

void __init early_trap_init(void)
{
	unsigned long vectors = CONFIG_VECTORS_BASE;
	extern char __stubs_start[], __stubs_end[];
	extern char __vectors_start[], __vectors_end[];
	extern char __kuser_helper_start[], __kuser_helper_end[];
	int kuser_sz = __kuser_helper_end - __kuser_helper_start;

	/*
	 * Copy the vectors, stubs and kuser helpers (in entry-armv.S)
	 * into the vector page, mapped at 0xffff0000, and ensure these
	 * are visible to the instruction stream.
	 */
	memcpy((void *)vectors, __vectors_start, __vectors_end - __vectors_start);
	memcpy((void *)vectors + 0x200, __stubs_start, __stubs_end - __stubs_start);
	memcpy((void *)vectors + 0x1000 - kuser_sz, __kuser_helper_start, kuser_sz);

	/*
	 * Copy signal return handlers into the vector page, and
	 * set sigreturn to be a pointer to these.
	 */
	memcpy((void *)KERN_SIGRETURN_CODE, sigreturn_codes,
	       sizeof(sigreturn_codes));
	memcpy((void *)KERN_RESTART_CODE, syscall_restart_code,
	       sizeof(syscall_restart_code));

	flush_icache_range(vectors, vectors + PAGE_SIZE);
	modify_domain(DOMAIN_USER, DOMAIN_CLIENT);

#ifdef CONFIG_HUAWEI_KERNEL
	user_debug = UDBG_UNDEFINED|UDBG_BADABORT|UDBG_SEGV;
#endif
}<|MERGE_RESOLUTION|>--- conflicted
+++ resolved
@@ -443,15 +443,9 @@
 		if (end > vma->vm_end)
 			end = vma->vm_end;
 
-<<<<<<< HEAD
-		flush_cache_user_range(vma, start, end);
-#if defined(CONFIG_ARCH_MSM7X25) || defined(CONFIG_ARCH_MSM7X27) 
-=======
 		up_read(&mm->mmap_sem);
 		flush_cache_user_range(start, end);
-
-#ifdef CONFIG_ARCH_MSM7X27
->>>>>>> 1fa06df0
+#if defined(CONFIG_ARCH_MSM7X25) || defined(CONFIG_ARCH_MSM7X27) 
 		dmb();
 #endif
 		return;
