--- conflicted
+++ resolved
@@ -88,7 +88,6 @@
 	res;							\
 })
 
-<<<<<<< HEAD
 #define MSM_DRAIN_QUEUE_NOSYNC(sync, name) do {			\
 	struct msm_queue_cmd *qcmd = NULL;			\
 	CDBG("%s: draining queue "#name"\n", __func__);		\
@@ -99,78 +98,12 @@
 		kfree(qcmd);					\
 	};							\
 } while (0)
-=======
-static inline void free_qcmd(struct msm_queue_cmd *qcmd)
-{
-	if (!qcmd || !atomic_read(&qcmd->on_heap))
-		return;
-	if (!atomic_sub_return(1, &qcmd->on_heap))
-		kfree(qcmd);
-}
-
-static void msm_queue_init(struct msm_device_queue *queue, const char *name)
-{
-	spin_lock_init(&queue->lock);
-	queue->len = 0;
-	queue->max = 0;
-	queue->name = name;
-	INIT_LIST_HEAD(&queue->list);
-	init_waitqueue_head(&queue->wait);
-}
-
-static void msm_enqueue(struct msm_device_queue *queue,
-		struct list_head *entry)
-{
-	unsigned long flags;
-	spin_lock_irqsave(&queue->lock, flags);
-	queue->len++;
-	if (queue->len > queue->max) {
-		queue->max = queue->len;
-		pr_info("%s: queue %s new max is %d\n", __func__,
-			queue->name, queue->max);
-	}
-	list_add_tail(entry, &queue->list);
-	wake_up(&queue->wait);
-	CDBG("%s: woke up %s\n", __func__, queue->name);
-	spin_unlock_irqrestore(&queue->lock, flags);
-}
-
-#define msm_dequeue(queue, member) ({				\
-	unsigned long flags;					\
-	struct msm_device_queue *__q = (queue);			\
-	struct msm_queue_cmd *qcmd = 0;				\
-	spin_lock_irqsave(&__q->lock, flags);			\
-	if (!list_empty(&__q->list)) {				\
-		__q->len--;					\
-		qcmd = list_first_entry(&__q->list,		\
-				struct msm_queue_cmd, member);	\
-		list_del_init(&qcmd->member);			\
-	}							\
-	spin_unlock_irqrestore(&__q->lock, flags);	\
-	qcmd;							\
-})
->>>>>>> 1fa06df0
 
 #define MSM_DRAIN_QUEUE(sync, name) do {			\
 	unsigned long flags;					\
-<<<<<<< HEAD
 	spin_lock_irqsave(&(sync)->name##_lock, flags);		\
 	MSM_DRAIN_QUEUE_NOSYNC(sync, name);			\
 	spin_unlock_irqrestore(&(sync)->name##_lock, flags);	\
-=======
-	struct msm_device_queue *__q = (queue);			\
-	struct msm_queue_cmd *qcmd;				\
-	spin_lock_irqsave(&__q->lock, flags);			\
-	CDBG("%s: draining queue %s\n", __func__, __q->name);	\
-	while (!list_empty(&__q->list)) {			\
-		__q->len--;					\
-		qcmd = list_first_entry(&__q->list,		\
-			struct msm_queue_cmd, member);		\
-		list_del_init(&qcmd->member);			\
-		free_qcmd(qcmd);				\
-	};							\
-	spin_unlock_irqrestore(&__q->lock, flags);		\
->>>>>>> 1fa06df0
 } while (0)
 
 static int check_overlap(struct hlist_head *ptype,
@@ -440,24 +373,10 @@
 		return -EAGAIN;
 	}
 
-<<<<<<< HEAD
 	pphy = (struct msm_vfe_phy_info *)(qcmd->command);
 
 	frame->buffer =
 		msm_pmem_frame_ptov_lookup(sync,
-=======
-	if ((!qcmd->command) && (qcmd->error_code & MSM_CAMERA_ERR_MASK)) {
-		frame->error_code = qcmd->error_code;
-		CDBG("%s: fake frame with camera error code = %d\n", __func__,
-			frame->error_code);
-		goto err;
-	}
-
-	vdata = (struct msm_vfe_resp *)(qcmd->command);
-	pphy = &vdata->phy;
-
-	rc = msm_pmem_frame_ptov_lookup(sync,
->>>>>>> 1fa06df0
 			pphy->y_phy,
 			pphy->cbcr_phy, &(frame->y_off),
 			&(frame->cbcr_off), &(frame->fd));
@@ -580,7 +499,6 @@
 			queue->ctrl_status_wait,
 			!list_empty_careful(&queue->ctrl_status_q),
 			timeout);
-<<<<<<< HEAD
 	if (list_empty_careful(&queue->ctrl_status_q)) {
 		if (!rc)
 			rc = -ETIMEDOUT;
@@ -598,21 +516,10 @@
 			list_del_init(&qcmd->list);
 			spin_unlock_irqrestore(&sync->msg_event_q_lock, flags);
 #endif
-=======
-	CDBG("Waiting over for config status\n");
-	if (list_empty_careful(&queue->list)) {
-		if (!rc) {
-			rc = -ETIMEDOUT;
-			pr_err("%s: wait_event error %d\n", __func__, rc);
 			return ERR_PTR(rc);
-		} else if (rc < 0) {
-			pr_err("%s: wait_event error %d\n", __func__, rc);
->>>>>>> 1fa06df0
-			return ERR_PTR(rc);
-		}
-	}
-
-<<<<<<< HEAD
+		}
+	}
+
 	/* control command status is ready */
 	spin_lock_irqsave(&queue->ctrl_status_q_lock, flags);
 	BUG_ON(list_empty(&queue->ctrl_status_q));
@@ -620,9 +527,6 @@
 			struct msm_queue_cmd, list);
 	list_del_init(&qcmd->list);
 	spin_unlock_irqrestore(&queue->ctrl_status_q_lock, flags);
-=======
-	atomic_set(&qcmd->on_heap, 1);
->>>>>>> 1fa06df0
 
 	return qcmd;
 }
@@ -634,16 +538,8 @@
 	int rc = 0;
 
 	struct msm_sync *sync = ctrl_pmsm->pmsm->sync;
-<<<<<<< HEAD
 	struct msm_ctrl_cmd udata, *ctrlcmd;
 	struct msm_queue_cmd *qcmd = NULL, *qcmd_temp;
-=======
-	void __user *uptr;
-	struct msm_ctrl_cmd udata;
-	struct msm_queue_cmd qcmd;
-	struct msm_queue_cmd *qcmd_resp = NULL;
-	uint8_t data[max_control_command_size];
->>>>>>> 1fa06df0
 
 	if (copy_from_user(&udata, arg, sizeof(struct msm_ctrl_cmd))) {
 		ERR_COPY_FROM_USER();
@@ -651,7 +547,6 @@
 		goto end;
 	}
 
-<<<<<<< HEAD
 	qcmd = kmalloc(sizeof(struct msm_queue_cmd) +
 				sizeof(struct msm_ctrl_cmd) + udata.length,
 				GFP_KERNEL);
@@ -665,15 +560,6 @@
 	qcmd->command = ctrlcmd = (struct msm_ctrl_cmd *)(qcmd + 1);
 	*ctrlcmd = udata;
 	ctrlcmd->value = ctrlcmd + 1;
-=======
-	uptr = udata.value;
-	udata.value = data;
-	if (udata.type == CAMERA_STOP_SNAPSHOT)
-		sync->get_pic_abort = 1;
-        atomic_set(&qcmd.on_heap, 0);
-	qcmd.type = MSM_CAM_Q_CTRL;
-	qcmd.command = &udata;
->>>>>>> 1fa06df0
 
 	if (udata.length) {
 		if (copy_from_user(ctrlcmd->value,
@@ -692,26 +578,10 @@
 
 	qcmd_temp = __msm_control(sync,
 				  &ctrl_pmsm->ctrl_q,
-<<<<<<< HEAD
 				  qcmd, MAX_SCHEDULE_TIMEOUT);
 
 	if (IS_ERR(qcmd_temp)) {
 		rc = PTR_ERR(qcmd_temp);
-=======
-				  &qcmd, msecs_to_jiffies(10000));
-
-	if (!qcmd_resp || IS_ERR(qcmd_resp)) {
-		/* Do not free qcmd_resp here.  If the config thread read it,
-		 * then it has already been freed, and we timed out because
-		 * we did not receive a MSM_CAM_IOCTL_CTRL_CMD_DONE.  If the
-		 * config thread itself is blocked and not dequeueing commands,
-		 * then it will either eventually unblock and process them,
-		 * or when it is killed, qcmd will be freed in
-		 * msm_release_config.
-		 */
-		rc = PTR_ERR(qcmd_resp);
-		qcmd_resp = NULL;
->>>>>>> 1fa06df0
 		goto end;
 	}
 	qcmd = qcmd_temp;
@@ -1061,26 +931,12 @@
 		goto end;
 	}
 
-<<<<<<< HEAD
 	qcmd = kmalloc(sizeof(struct msm_queue_cmd) +
 			sizeof(struct msm_ctrl_cmd) + udata.length,
 			GFP_KERNEL);
 	if (!qcmd) {
 		rc = -ENOMEM;
 		goto end;
-=======
-        atomic_set(&qcmd->on_heap, 0);
-	qcmd->command = command;
-	uptr = command->value;
-
-	if (command->length > 0) {
-		command->value = ctrl_pmsm->ctrl_data;
-		if (command->length > sizeof(ctrl_pmsm->ctrl_data)) {
-			pr_err("%s: user data %d is too big (max %d)\n",
-				__func__, command->length,
-				sizeof(ctrl_pmsm->ctrl_data));
-			return -EINVAL;
->>>>>>> 1fa06df0
 	}
 
 	qcmd->command = ctrlcmd = (struct msm_ctrl_cmd *)(qcmd + 1);
@@ -1634,33 +1490,7 @@
 	return 0;
 }
 
-<<<<<<< HEAD
 static int msm_pict_pp_done(struct msm_sync *sync, void __user *arg)
-=======
-static int msm_error_config(struct msm_sync *sync, void __user *arg)
-{
-	struct msm_queue_cmd *qcmd =
-		kmalloc(sizeof(struct msm_queue_cmd), GFP_KERNEL);
-
-	qcmd->command = NULL;
-
-	if (qcmd)
-		atomic_set(&(qcmd->on_heap), 1);
-
-	if (copy_from_user(&(qcmd->error_code), arg, sizeof(uint32_t))) {
-		ERR_COPY_FROM_USER();
-		return -EFAULT;
-	}
-
-	CDBG("%s: Enqueue Fake Frame with error code = %d\n", __func__,
-		qcmd->error_code);
-	msm_enqueue(&sync->frame_q, &qcmd->list_frame);
-
-	return 0;
-}
-
-static int msm_pp_grab(struct msm_sync *sync, void __user *arg)
->>>>>>> 1fa06df0
 {
 	struct msm_ctrl_cmd udata;
 	struct msm_ctrl_cmd *ctrlcmd = NULL;
@@ -1880,10 +1710,6 @@
 		break;
 	}
 
-	case MSM_CAM_IOCTL_ERROR_CONFIG:
-		rc = msm_error_config(pmsm->sync, argp);
-		break;
-
 	default:
 		rc = msm_ioctl_common(pmsm, cmd, argp);
 		break;
@@ -2103,28 +1929,8 @@
 			void *syncdata __attribute__((unused)))
 {
 	struct msm_queue_cmd *qcmd =
-<<<<<<< HEAD
 		kmalloc(sizeof(struct msm_queue_cmd) + size, GFP_ATOMIC);
 	return qcmd ? qcmd + 1 : NULL;
-=======
-		kmalloc(sizeof(struct msm_queue_cmd) + size, gfp);
-	if (qcmd) {
-		atomic_set(&qcmd->on_heap, 1);
-		return qcmd + 1;
-	}
-	return NULL;
-}
-
-static void msm_vfe_sync_free(void *ptr)
-{
-	if (ptr) {
-		struct msm_queue_cmd *qcmd =
-			(struct msm_queue_cmd *)ptr;
-		qcmd--;
-		if (atomic_read(&qcmd->on_heap))
-			kfree(qcmd);
-	}
->>>>>>> 1fa06df0
 }
 
 /*
@@ -2161,21 +1967,6 @@
 				sync->pp_sync_flag = 1;
 				break;
 			}
-<<<<<<< HEAD
-=======
-		CDBG("%s: msm_enqueue frame_q\n", __func__);
-		msm_enqueue(&sync->frame_q, &qcmd->list_frame);
-			if (atomic_read(&qcmd->on_heap))
-				atomic_add(1, &qcmd->on_heap);
-		break;
-
-		case VFE_MSG_OUTPUT_V:
-		CDBG("%s: msm_enqueue video frame_q\n", __func__);
-		msm_enqueue(&sync->frame_q, &qcmd->list_frame);
-		if (atomic_read(&qcmd->on_heap))
-			atomic_add(1, &qcmd->on_heap);
-		break;
->>>>>>> 1fa06df0
 
 			qcmd_frame =
 				kmalloc(sizeof(struct msm_queue_cmd) +
@@ -2206,7 +1997,6 @@
 				break;
 			}
 
-<<<<<<< HEAD
 			CDBG("snapshot pp = %d\n", sync->pict_pp);
 			qcmd_frame =
 				kmalloc(sizeof(struct msm_queue_cmd),
@@ -2222,43 +2012,6 @@
 			spin_unlock_irqrestore(&sync->pict_frame_q_lock, flags);
 			CDBG("woke up picture thread\n");
 			break;
-=======
-		msm_enqueue(&sync->pict_q, &qcmd->list_pict);
-		if (atomic_read(&qcmd->on_heap))
-			atomic_add(1, &qcmd->on_heap);
-		break;
-
-		case VFE_MSG_STATS_AWB:
-		CDBG("%s: qtype %d, AWB stats, enqueue event_q.\n",
-		     __func__, vdata->type);
-		break;
-
-		case VFE_MSG_STATS_AEC:
-		CDBG("%s: qtype %d, AEC stats, enqueue event_q.\n",
-		     __func__, vdata->type);
-		break;
-
-		case VFE_MSG_STATS_IHIST:
-		CDBG("%s: qtype %d, ihist stats, enqueue event_q.\n",
-		     __func__, vdata->type);
-		break;
-
-		case VFE_MSG_STATS_RS:
-		CDBG("%s: qtype %d, rs stats, enqueue event_q.\n",
-		     __func__, vdata->type);
-		break;
-
-		case VFE_MSG_STATS_CS:
-		CDBG("%s: qtype %d, cs stats, enqueue event_q.\n",
-		     __func__, vdata->type);
-		break;
-
-
-		case VFE_MSG_GENERAL:
-		CDBG("%s: qtype %d, general msg, enqueue event_q.\n",
-		    __func__, vdata->type);
-		break;
->>>>>>> 1fa06df0
 		default:
 			CDBG("%s: qtype = %d not handled\n",
 				__func__, vdata->type);
@@ -2441,10 +2194,6 @@
 	}
 	qcmd->type = MSM_CAM_Q_V4L2_REQ;
 	qcmd->command = out;
-<<<<<<< HEAD
-=======
-	atomic_set(&qcmd->on_heap, 1);
->>>>>>> 1fa06df0
 
 	if (out->type == V4L2_CAMERA_EXIT) {
 		rcmd = __msm_control(sync, NULL, qcmd, out->timeout_ms);
