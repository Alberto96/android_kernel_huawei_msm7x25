--- conflicted
+++ resolved
@@ -3696,7 +3696,7 @@
  *	ata_pio_sectors - Transfer one or many 512-byte sectors.
  *	@qc: Command on going
  *
- *	Transfer one or many ATA_SECT_SIZE of data from/to the 
+ *	Transfer one or many ATA_SECT_SIZE of data from/to the
  *	ATA device for the DRQ request.
  *
  *	LOCKING:
@@ -3922,51 +3922,7 @@
 			return 1;
 	}
 
-<<<<<<< HEAD
 	return 0;
-=======
-	/* transfer data if any */
-	if (is_atapi_taskfile(&qc->tf)) {
-		/* DRQ=0 means no more data to transfer */
-		if ((status & ATA_DRQ) == 0) {
-			ap->hsm_task_state = HSM_ST_LAST;
-			return;
-		}
-
-		atapi_pio_bytes(qc);
-	} else {
-		/* handle BSY=0, DRQ=0 as error */
-		if ((status & ATA_DRQ) == 0) {
-			qc->err_mask |= AC_ERR_HSM;
-			ap->hsm_task_state = HSM_ST_ERR;
-			return;
-		}
-
-		ata_pio_sector(qc);
-	}
-
-	ata_altstatus(ap); /* flush */
-}
-
-static void ata_pio_error(struct ata_port *ap)
-{
-	struct ata_queued_cmd *qc;
-
-	qc = ata_qc_from_tag(ap, ap->active_tag);
-	WARN_ON(qc == NULL);
-
-	if (qc->tf.command != ATA_CMD_PACKET)
-		printk(KERN_WARNING "ata%u: PIO error\n", ap->id);
-
-	/* make sure qc->err_mask is available to
-	 * know what's wrong and recover
-	 */
-	WARN_ON(qc->err_mask == 0);
-
-	ap->hsm_task_state = HSM_ST_IDLE;
-
-	ata_poll_qc_complete(qc);
->>>>>>> bb31a8fa
 }
 
 /**
@@ -4017,6 +3973,8 @@
 		} else
 			ata_qc_complete(qc);
 	}
+
+	ata_altstatus(ap); /* flush */
 }
 
 /**
@@ -4078,7 +4036,6 @@
 		 * changing hsm_task_state to HSM_ST_ERR and
 		 * let the EH abort the command or reset the device.
 		 */
-<<<<<<< HEAD
 		if (unlikely(status & (ATA_ERR | ATA_DF))) {
 			printk(KERN_WARNING "ata%d: DRQ=1 with device error, dev_stat 0x%X\n",
 			       ap->id, status);
@@ -4086,19 +4043,6 @@
 			ap->hsm_task_state = HSM_ST_ERR;
 			goto fsm_start;
 		}
-=======
-		spin_lock_irqsave(&ap->host_set->lock, flags);
-		ap->flags &= ~ATA_FLAG_NOINTR;
-		ata_data_xfer(ap, qc->cdb, qc->dev->cdb_len, 1);
-		ata_altstatus(ap); /* flush */
-
-		if (qc->tf.protocol == ATA_PROT_ATAPI_DMA)
-			ap->ops->bmdma_start(qc);	/* initiate bmdma */
-		spin_unlock_irqrestore(&ap->host_set->lock, flags);
-	} else {
-		ata_data_xfer(ap, qc->cdb, qc->dev->cdb_len, 1);
-		ata_altstatus(ap); /* flush */
->>>>>>> bb31a8fa
 
 		/* Send the CDB (atapi) or the first data block (ata pio out).
 		 * During the state transition, interrupt handler shouldn't
