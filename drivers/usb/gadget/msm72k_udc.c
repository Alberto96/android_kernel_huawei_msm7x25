--- conflicted
+++ resolved
@@ -1507,12 +1507,6 @@
 
 				cancel_delayed_work(&ui->chg_det);
 
-				spin_lock_irqsave(&ui->lock, iflags);
-				temp = ui->chg_type;
-				ui->chg_type = USB_CHG_TYPE__INVALID;
-				ui->chg_current = 0;
-				spin_unlock_irqrestore(&ui->lock, iflags);
-
 #ifdef CONFIG_USB_AUTO_INSTALL
 				initiate_switch_to_cdrom(0);
 #endif  /* CONFIG_USB_AUTO_INSTALL */
@@ -1548,8 +1542,10 @@
 				usb_do_work_check_vbus(ui);
 				msm72k_pm_qos_update(0);
 				wake_unlock(&ui->wlock);
+#ifdef CONFIG_USB_AUTO_INSTALL
 				/*wake up after 1s*/
 				wake_lock_timeout(&ui->wlock, 1*HZ);
+#endif
 				break;
 			}
 			if (flags & USB_FLAG_SUSPEND) {
@@ -2275,7 +2271,6 @@
 
 	return count;
 }
-<<<<<<< HEAD
 
 #ifdef CONFIG_USB_AUTO_INSTALL
 static ssize_t msm_hsusb_store_fixusb(struct device *dev,
@@ -2548,10 +2543,7 @@
 #endif  /* CONFIG_USB_AUTO_INSTALL */
 
 
-static DEVICE_ATTR(usb_state, S_IRUSR, show_usb_state, 0);
-=======
 static DEVICE_ATTR(usb_state, S_IRUGO, show_usb_state, 0);
->>>>>>> 1fa06df0
 static DEVICE_ATTR(usb_speed, S_IRUSR, show_usb_speed, 0);
 static DEVICE_ATTR(chg_type, S_IRUSR, show_usb_chg_type, 0);
 static DEVICE_ATTR(chg_current, S_IWUSR | S_IRUSR,
