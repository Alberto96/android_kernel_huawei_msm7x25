/*
   BlueZ - Bluetooth protocol stack for Linux
   Copyright (C) 2000-2001 Qualcomm Incorporated

   Written 2000,2001 by Maxim Krasnyansky <maxk@qualcomm.com>

   This program is free software; you can redistribute it and/or modify
   it under the terms of the GNU General Public License version 2 as
   published by the Free Software Foundation;

   THE SOFTWARE IS PROVIDED "AS IS", WITHOUT WARRANTY OF ANY KIND, EXPRESS
   OR IMPLIED, INCLUDING BUT NOT LIMITED TO THE WARRANTIES OF MERCHANTABILITY,
   FITNESS FOR A PARTICULAR PURPOSE AND NONINFRINGEMENT OF THIRD PARTY RIGHTS.
   IN NO EVENT SHALL THE COPYRIGHT HOLDER(S) AND AUTHOR(S) BE LIABLE FOR ANY
   CLAIM, OR ANY SPECIAL INDIRECT OR CONSEQUENTIAL DAMAGES, OR ANY DAMAGES
   WHATSOEVER RESULTING FROM LOSS OF USE, DATA OR PROFITS, WHETHER IN AN
   ACTION OF CONTRACT, NEGLIGENCE OR OTHER TORTIOUS ACTION, ARISING OUT OF
   OR IN CONNECTION WITH THE USE OR PERFORMANCE OF THIS SOFTWARE.

   ALL LIABILITY, INCLUDING LIABILITY FOR INFRINGEMENT OF ANY PATENTS,
   COPYRIGHTS, TRADEMARKS OR OTHER RIGHTS, RELATING TO USE OF THIS
   SOFTWARE IS DISCLAIMED.
*/

/* Bluetooth L2CAP core and sockets. */

#include <linux/module.h>

#include <linux/types.h>
#include <linux/capability.h>
#include <linux/errno.h>
#include <linux/kernel.h>
#include <linux/sched.h>
#include <linux/slab.h>
#include <linux/poll.h>
#include <linux/fcntl.h>
#include <linux/init.h>
#include <linux/interrupt.h>
#include <linux/socket.h>
#include <linux/skbuff.h>
#include <linux/list.h>
#include <linux/device.h>
#include <linux/uaccess.h>
#include <linux/crc16.h>
#include <net/sock.h>

#include <asm/system.h>
#include <asm/unaligned.h>

#include <net/bluetooth/bluetooth.h>
#include <net/bluetooth/hci_core.h>
#include <net/bluetooth/l2cap.h>

#define VERSION "2.14"

static int enable_ertm = 0;

static u32 l2cap_feat_mask = L2CAP_FEAT_FIXED_CHAN;
static u8 l2cap_fixed_chan[8] = { 0x02, };

static const struct proto_ops l2cap_sock_ops;

static struct bt_sock_list l2cap_sk_list = {
	.lock = __RW_LOCK_UNLOCKED(l2cap_sk_list.lock)
};

static void __l2cap_sock_close(struct sock *sk, int reason);
static void l2cap_sock_close(struct sock *sk);
static void l2cap_sock_kill(struct sock *sk);

static struct sk_buff *l2cap_build_cmd(struct l2cap_conn *conn,
				u8 code, u8 ident, u16 dlen, void *data);

/* ---- L2CAP timers ---- */
static void l2cap_sock_timeout(unsigned long arg)
{
	struct sock *sk = (struct sock *) arg;
	int reason;

	BT_DBG("sock %p state %d", sk, sk->sk_state);

	bh_lock_sock(sk);

	if (sk->sk_state == BT_CONNECTED || sk->sk_state == BT_CONFIG)
		reason = ECONNREFUSED;
	else if (sk->sk_state == BT_CONNECT &&
				l2cap_pi(sk)->sec_level != BT_SECURITY_SDP)
		reason = ECONNREFUSED;
	else
		reason = ETIMEDOUT;

	__l2cap_sock_close(sk, reason);

	bh_unlock_sock(sk);

	l2cap_sock_kill(sk);
	sock_put(sk);
}

static void l2cap_sock_set_timer(struct sock *sk, long timeout)
{
	BT_DBG("sk %p state %d timeout %ld", sk, sk->sk_state, timeout);
	sk_reset_timer(sk, &sk->sk_timer, jiffies + timeout);
}

static void l2cap_sock_clear_timer(struct sock *sk)
{
	BT_DBG("sock %p state %d", sk, sk->sk_state);
	sk_stop_timer(sk, &sk->sk_timer);
}

/* ---- L2CAP channels ---- */
static struct sock *__l2cap_get_chan_by_dcid(struct l2cap_chan_list *l, u16 cid)
{
	struct sock *s;
	for (s = l->head; s; s = l2cap_pi(s)->next_c) {
		if (l2cap_pi(s)->dcid == cid)
			break;
	}
	return s;
}

static struct sock *__l2cap_get_chan_by_scid(struct l2cap_chan_list *l, u16 cid)
{
	struct sock *s;
	for (s = l->head; s; s = l2cap_pi(s)->next_c) {
		if (l2cap_pi(s)->scid == cid)
			break;
	}
	return s;
}

/* Find channel with given SCID.
 * Returns locked socket */
static inline struct sock *l2cap_get_chan_by_scid(struct l2cap_chan_list *l, u16 cid)
{
	struct sock *s;
	read_lock(&l->lock);
	s = __l2cap_get_chan_by_scid(l, cid);
	if (s)
		bh_lock_sock(s);
	read_unlock(&l->lock);
	return s;
}

static struct sock *__l2cap_get_chan_by_ident(struct l2cap_chan_list *l, u8 ident)
{
	struct sock *s;
	for (s = l->head; s; s = l2cap_pi(s)->next_c) {
		if (l2cap_pi(s)->ident == ident)
			break;
	}
	return s;
}

static inline struct sock *l2cap_get_chan_by_ident(struct l2cap_chan_list *l, u8 ident)
{
	struct sock *s;
	read_lock(&l->lock);
	s = __l2cap_get_chan_by_ident(l, ident);
	if (s)
		bh_lock_sock(s);
	read_unlock(&l->lock);
	return s;
}

static u16 l2cap_alloc_cid(struct l2cap_chan_list *l)
{
	u16 cid = L2CAP_CID_DYN_START;

	for (; cid < L2CAP_CID_DYN_END; cid++) {
		if (!__l2cap_get_chan_by_scid(l, cid))
			return cid;
	}

	return 0;
}

static inline void __l2cap_chan_link(struct l2cap_chan_list *l, struct sock *sk)
{
	sock_hold(sk);

	if (l->head)
		l2cap_pi(l->head)->prev_c = sk;

	l2cap_pi(sk)->next_c = l->head;
	l2cap_pi(sk)->prev_c = NULL;
	l->head = sk;
}

static inline void l2cap_chan_unlink(struct l2cap_chan_list *l, struct sock *sk)
{
	struct sock *next = l2cap_pi(sk)->next_c, *prev = l2cap_pi(sk)->prev_c;

	write_lock_bh(&l->lock);
	if (sk == l->head)
		l->head = next;

	if (next)
		l2cap_pi(next)->prev_c = prev;
	if (prev)
		l2cap_pi(prev)->next_c = next;
	write_unlock_bh(&l->lock);

	__sock_put(sk);
}

static void __l2cap_chan_add(struct l2cap_conn *conn, struct sock *sk, struct sock *parent)
{
	struct l2cap_chan_list *l = &conn->chan_list;

	BT_DBG("conn %p, psm 0x%2.2x, dcid 0x%4.4x", conn,
			l2cap_pi(sk)->psm, l2cap_pi(sk)->dcid);

	conn->disc_reason = 0x13;

	l2cap_pi(sk)->conn = conn;

	if (sk->sk_type == SOCK_SEQPACKET) {
		/* Alloc CID for connection-oriented socket */
		l2cap_pi(sk)->scid = l2cap_alloc_cid(l);
	} else if (sk->sk_type == SOCK_DGRAM) {
		/* Connectionless socket */
		l2cap_pi(sk)->scid = L2CAP_CID_CONN_LESS;
		l2cap_pi(sk)->dcid = L2CAP_CID_CONN_LESS;
		l2cap_pi(sk)->omtu = L2CAP_DEFAULT_MTU;
	} else {
		/* Raw socket can send/recv signalling messages only */
		l2cap_pi(sk)->scid = L2CAP_CID_SIGNALING;
		l2cap_pi(sk)->dcid = L2CAP_CID_SIGNALING;
		l2cap_pi(sk)->omtu = L2CAP_DEFAULT_MTU;
	}

	__l2cap_chan_link(l, sk);

	if (parent)
		bt_accept_enqueue(parent, sk);
}

/* Delete channel.
 * Must be called on the locked socket. */
static void l2cap_chan_del(struct sock *sk, int err)
{
	struct l2cap_conn *conn = l2cap_pi(sk)->conn;
	struct sock *parent = bt_sk(sk)->parent;

	l2cap_sock_clear_timer(sk);

	BT_DBG("sk %p, conn %p, err %d", sk, conn, err);

	if (conn) {
		if (sock_owned_by_user(sk)){
			printk("L2CAP ERROR: unlink owned sk!\n");
		}
		/* Unlink from channel list */
		l2cap_chan_unlink(&conn->chan_list, sk);
		l2cap_pi(sk)->conn = NULL;
		hci_conn_put(conn->hcon);
	}

	sk->sk_state = BT_CLOSED;
	sock_set_flag(sk, SOCK_ZAPPED);

	if (err)
		sk->sk_err = err;

	if (parent) {
		bt_accept_unlink(sk);
		parent->sk_data_ready(parent, 0);
	} else
		sk->sk_state_change(sk);
}

/* Service level security */
static inline int l2cap_check_security(struct sock *sk)
{
	struct l2cap_conn *conn = l2cap_pi(sk)->conn;
	__u8 auth_type;

	if (l2cap_pi(sk)->psm == cpu_to_le16(0x0001)) {
		if (l2cap_pi(sk)->sec_level == BT_SECURITY_HIGH)
			auth_type = HCI_AT_NO_BONDING_MITM;
		else
			auth_type = HCI_AT_NO_BONDING;

		if (l2cap_pi(sk)->sec_level == BT_SECURITY_LOW)
			l2cap_pi(sk)->sec_level = BT_SECURITY_SDP;
	} else {
		switch (l2cap_pi(sk)->sec_level) {
		case BT_SECURITY_HIGH:
			auth_type = HCI_AT_GENERAL_BONDING_MITM;
			break;
		case BT_SECURITY_MEDIUM:
			auth_type = HCI_AT_GENERAL_BONDING;
			break;
		default:
			auth_type = HCI_AT_NO_BONDING;
			break;
		}
	}

	return hci_conn_security(conn->hcon, l2cap_pi(sk)->sec_level,
								auth_type);
}

static inline u8 l2cap_get_ident(struct l2cap_conn *conn)
{
	u8 id;

	/* Get next available identificator.
	 *    1 - 128 are used by kernel.
	 *  129 - 199 are reserved.
	 *  200 - 254 are used by utilities like l2ping, etc.
	 */

	spin_lock_bh(&conn->lock);

	if (++conn->tx_ident > 128)
		conn->tx_ident = 1;

	id = conn->tx_ident;

	spin_unlock_bh(&conn->lock);

	return id;
}

static inline int l2cap_send_cmd(struct l2cap_conn *conn, u8 ident, u8 code, u16 len, void *data)
{
	struct sk_buff *skb = l2cap_build_cmd(conn, code, ident, len, data);
	u8 flags;

	BT_DBG("code 0x%2.2x", code);

	if (!skb)
		return -ENOMEM;

	if (lmp_no_flush_capable(conn->hcon->hdev))
		flags = ACL_START_NO_FLUSH;
	else
		flags = ACL_START;

	return hci_send_acl(conn->hcon, skb, flags);
}

static inline int l2cap_send_sframe(struct l2cap_pinfo *pi, u16 control)
{
	struct sk_buff *skb;
	struct l2cap_hdr *lh;
	struct l2cap_conn *conn = pi->conn;
	int count, hlen = L2CAP_HDR_SIZE + 2;

	if (pi->fcs == L2CAP_FCS_CRC16)
		hlen += 2;

	BT_DBG("pi %p, control 0x%2.2x", pi, control);

	count = min_t(unsigned int, conn->mtu, hlen);
	control |= L2CAP_CTRL_FRAME_TYPE;

	skb = bt_skb_alloc(count, GFP_ATOMIC);
	if (!skb)
		return -ENOMEM;

	lh = (struct l2cap_hdr *) skb_put(skb, L2CAP_HDR_SIZE);
	lh->len = cpu_to_le16(hlen - L2CAP_HDR_SIZE);
	lh->cid = cpu_to_le16(pi->dcid);
	put_unaligned_le16(control, skb_put(skb, 2));

	if (pi->fcs == L2CAP_FCS_CRC16) {
		u16 fcs = crc16(0, (u8 *)lh, count - 2);
		put_unaligned_le16(fcs, skb_put(skb, 2));
	}

	return hci_send_acl(pi->conn->hcon, skb, 0);
}

static inline int l2cap_send_rr_or_rnr(struct l2cap_pinfo *pi, u16 control)
{
	if (pi->conn_state & L2CAP_CONN_LOCAL_BUSY)
		control |= L2CAP_SUPER_RCV_NOT_READY;
	else
		control |= L2CAP_SUPER_RCV_READY;

	return l2cap_send_sframe(pi, control);
}

static void l2cap_do_start(struct sock *sk)
{
	struct l2cap_conn *conn = l2cap_pi(sk)->conn;

	if (conn->info_state & L2CAP_INFO_FEAT_MASK_REQ_SENT) {
		if (!(conn->info_state & L2CAP_INFO_FEAT_MASK_REQ_DONE))
			return;

		if (l2cap_check_security(sk)) {
			struct l2cap_conn_req req;
			req.scid = cpu_to_le16(l2cap_pi(sk)->scid);
			req.psm  = l2cap_pi(sk)->psm;

			l2cap_pi(sk)->ident = l2cap_get_ident(conn);

			l2cap_send_cmd(conn, l2cap_pi(sk)->ident,
					L2CAP_CONN_REQ, sizeof(req), &req);
		}
	} else {
		struct l2cap_info_req req;
		req.type = cpu_to_le16(L2CAP_IT_FEAT_MASK);

		conn->info_state |= L2CAP_INFO_FEAT_MASK_REQ_SENT;
		conn->info_ident = l2cap_get_ident(conn);

		mod_timer(&conn->info_timer, jiffies +
					msecs_to_jiffies(L2CAP_INFO_TIMEOUT));

		l2cap_send_cmd(conn, conn->info_ident,
					L2CAP_INFO_REQ, sizeof(req), &req);
	}
}

static void l2cap_send_disconn_req(struct l2cap_conn *conn, struct sock *sk)
{
	struct l2cap_disconn_req req;

	req.dcid = cpu_to_le16(l2cap_pi(sk)->dcid);
	req.scid = cpu_to_le16(l2cap_pi(sk)->scid);
	l2cap_send_cmd(conn, l2cap_get_ident(conn),
			L2CAP_DISCONN_REQ, sizeof(req), &req);
}

/* ---- L2CAP connections ---- */
static void l2cap_conn_start(struct l2cap_conn *conn)
{
	struct l2cap_chan_list *l = &conn->chan_list;
	struct sock *sk;

	BT_DBG("conn %p", conn);

	read_lock(&l->lock);

	for (sk = l->head; sk; sk = l2cap_pi(sk)->next_c) {
		bh_lock_sock(sk);

		if (sk->sk_type != SOCK_SEQPACKET) {
			bh_unlock_sock(sk);
			continue;
		}

		if (sk->sk_state == BT_CONNECT) {
			if (l2cap_check_security(sk)) {
				struct l2cap_conn_req req;
				req.scid = cpu_to_le16(l2cap_pi(sk)->scid);
				req.psm  = l2cap_pi(sk)->psm;

				l2cap_pi(sk)->ident = l2cap_get_ident(conn);

				l2cap_send_cmd(conn, l2cap_pi(sk)->ident,
					L2CAP_CONN_REQ, sizeof(req), &req);
			}
		} else if (sk->sk_state == BT_CONNECT2) {
			struct l2cap_conn_rsp rsp;
			rsp.scid = cpu_to_le16(l2cap_pi(sk)->dcid);
			rsp.dcid = cpu_to_le16(l2cap_pi(sk)->scid);

			if (l2cap_check_security(sk)) {
				if (bt_sk(sk)->defer_setup) {
					struct sock *parent = bt_sk(sk)->parent;
					rsp.result = cpu_to_le16(L2CAP_CR_PEND);
					rsp.status = cpu_to_le16(L2CAP_CS_AUTHOR_PEND);
<<<<<<< HEAD
#ifdef CONFIG_HUAWEI_KERNEL
     if (parent) { /* if parent isn't null, wake up */
       parent->sk_data_ready(parent, 0);
     }
#else
					parent->sk_data_ready(parent, 0);
#endif
=======
					if (parent)
						parent->sk_data_ready(parent, 0);
>>>>>>> 1fa06df0

				} else {
					sk->sk_state = BT_CONFIG;
					rsp.result = cpu_to_le16(L2CAP_CR_SUCCESS);
					rsp.status = cpu_to_le16(L2CAP_CS_NO_INFO);
				}
			} else {
				rsp.result = cpu_to_le16(L2CAP_CR_PEND);
				rsp.status = cpu_to_le16(L2CAP_CS_AUTHEN_PEND);
			}

			l2cap_send_cmd(conn, l2cap_pi(sk)->ident,
					L2CAP_CONN_RSP, sizeof(rsp), &rsp);
		}

		bh_unlock_sock(sk);
	}

	read_unlock(&l->lock);
}

static void l2cap_conn_ready(struct l2cap_conn *conn)
{
	struct l2cap_chan_list *l = &conn->chan_list;
	struct sock *sk;

	BT_DBG("conn %p", conn);

	read_lock(&l->lock);

	for (sk = l->head; sk; sk = l2cap_pi(sk)->next_c) {
		bh_lock_sock(sk);

		if (sk->sk_type != SOCK_SEQPACKET) {
			l2cap_sock_clear_timer(sk);
			sk->sk_state = BT_CONNECTED;
			sk->sk_state_change(sk);
		} else if (sk->sk_state == BT_CONNECT)
			l2cap_do_start(sk);

		bh_unlock_sock(sk);
	}

	read_unlock(&l->lock);
}

/* Notify sockets that we cannot guaranty reliability anymore */
static void l2cap_conn_unreliable(struct l2cap_conn *conn, int err)
{
	struct l2cap_chan_list *l = &conn->chan_list;
	struct sock *sk;

	BT_DBG("conn %p", conn);

	read_lock(&l->lock);

	for (sk = l->head; sk; sk = l2cap_pi(sk)->next_c) {
		if (l2cap_pi(sk)->force_reliable)
			sk->sk_err = err;
	}

	read_unlock(&l->lock);
}

static void l2cap_info_timeout(unsigned long arg)
{
	struct l2cap_conn *conn = (void *) arg;

	conn->info_state |= L2CAP_INFO_FEAT_MASK_REQ_DONE;
	conn->info_ident = 0;

	l2cap_conn_start(conn);
}

static struct l2cap_conn *l2cap_conn_add(struct hci_conn *hcon, u8 status)
{
	struct l2cap_conn *conn = hcon->l2cap_data;

	if (conn || status)
		return conn;

	conn = kzalloc(sizeof(struct l2cap_conn), GFP_ATOMIC);
	if (!conn)
		return NULL;

	hcon->l2cap_data = conn;
	conn->hcon = hcon;

	BT_DBG("hcon %p conn %p", hcon, conn);

	conn->mtu = hcon->hdev->acl_mtu;
	conn->src = &hcon->hdev->bdaddr;
	conn->dst = &hcon->dst;

	conn->feat_mask = 0;

	spin_lock_init(&conn->lock);
	rwlock_init(&conn->chan_list.lock);

	setup_timer(&conn->info_timer, l2cap_info_timeout,
						(unsigned long) conn);

	conn->disc_reason = 0x13;

	return conn;
}

static void l2cap_conn_del(struct hci_conn *hcon, int err)
{
	struct l2cap_conn *conn = hcon->l2cap_data;
	struct sock *sk;

	if (!conn)
		return;

	BT_DBG("hcon %p conn %p, err %d", hcon, conn, err);

	kfree_skb(conn->rx_skb);

	/* Kill channels */
	while ((sk = conn->chan_list.head)) {
		bh_lock_sock(sk);
		l2cap_chan_del(sk, err);
		bh_unlock_sock(sk);
		l2cap_sock_kill(sk);
	}

	if (conn->info_state & L2CAP_INFO_FEAT_MASK_REQ_SENT)
		del_timer_sync(&conn->info_timer);

	hcon->l2cap_data = NULL;
	kfree(conn);
}

static inline void l2cap_chan_add(struct l2cap_conn *conn, struct sock *sk, struct sock *parent)
{
	struct l2cap_chan_list *l = &conn->chan_list;
	write_lock_bh(&l->lock);
	__l2cap_chan_add(conn, sk, parent);
	write_unlock_bh(&l->lock);
}

/* ---- Socket interface ---- */
static struct sock *__l2cap_get_sock_by_addr(__le16 psm, bdaddr_t *src)
{
	struct sock *sk;
	struct hlist_node *node;
	sk_for_each(sk, node, &l2cap_sk_list.head)
		if (l2cap_pi(sk)->sport == psm && !bacmp(&bt_sk(sk)->src, src))
			goto found;
	sk = NULL;
found:
	return sk;
}

/* Find socket with psm and source bdaddr.
 * Returns closest match.
 */
static struct sock *__l2cap_get_sock_by_psm(int state, __le16 psm, bdaddr_t *src)
{
	struct sock *sk = NULL, *sk1 = NULL;
	struct hlist_node *node;

	sk_for_each(sk, node, &l2cap_sk_list.head) {
		if (state && sk->sk_state != state)
			continue;

		if (l2cap_pi(sk)->psm == psm) {
			/* Exact match. */
			if (!bacmp(&bt_sk(sk)->src, src))
				break;

			/* Closest match */
			if (!bacmp(&bt_sk(sk)->src, BDADDR_ANY))
				sk1 = sk;
		}
	}
	return node ? sk : sk1;
}

/* Find socket with given address (psm, src).
 * Returns locked socket */
static inline struct sock *l2cap_get_sock_by_psm(int state, __le16 psm, bdaddr_t *src)
{
	struct sock *s;
	read_lock(&l2cap_sk_list.lock);
	s = __l2cap_get_sock_by_psm(state, psm, src);
	if (s)
		bh_lock_sock(s);
	read_unlock(&l2cap_sk_list.lock);
	return s;
}

static void l2cap_sock_destruct(struct sock *sk)
{
	BT_DBG("sk %p", sk);

	skb_queue_purge(&sk->sk_receive_queue);
	skb_queue_purge(&sk->sk_write_queue);
}

static void l2cap_sock_cleanup_listen(struct sock *parent)
{
	struct sock *sk;

	BT_DBG("parent %p", parent);

	/* Close not yet accepted channels */
	while ((sk = bt_accept_dequeue(parent, NULL)))
		l2cap_sock_close(sk);

	parent->sk_state = BT_CLOSED;
	sock_set_flag(parent, SOCK_ZAPPED);
}

/* Kill socket (only if zapped and orphan)
 * Must be called on unlocked socket.
 */
static void l2cap_sock_kill(struct sock *sk)
{
	if (!sock_flag(sk, SOCK_ZAPPED) || sk->sk_socket)
		return;

	BT_DBG("sk %p state %d", sk, sk->sk_state);

	/* Kill poor orphan */
	bt_sock_unlink(&l2cap_sk_list, sk);
	sock_set_flag(sk, SOCK_DEAD);
	sock_put(sk);
}

static void __l2cap_sock_close(struct sock *sk, int reason)
{
	BT_DBG("sk %p state %d socket %p", sk, sk->sk_state, sk->sk_socket);

	switch (sk->sk_state) {
	case BT_LISTEN:
		l2cap_sock_cleanup_listen(sk);
		break;

	case BT_CONNECTED:
	case BT_CONFIG:
		if (sk->sk_type == SOCK_SEQPACKET) {
			struct l2cap_conn *conn = l2cap_pi(sk)->conn;

			sk->sk_state = BT_DISCONN;
			l2cap_sock_set_timer(sk, sk->sk_sndtimeo);
			l2cap_send_disconn_req(conn, sk);
		} else
			l2cap_chan_del(sk, reason);
		break;

	case BT_CONNECT2:
		if (sk->sk_type == SOCK_SEQPACKET) {
			struct l2cap_conn *conn = l2cap_pi(sk)->conn;
			struct l2cap_conn_rsp rsp;
			__u16 result;

			if (bt_sk(sk)->defer_setup)
				result = L2CAP_CR_SEC_BLOCK;
			else
				result = L2CAP_CR_BAD_PSM;

			rsp.scid   = cpu_to_le16(l2cap_pi(sk)->dcid);
			rsp.dcid   = cpu_to_le16(l2cap_pi(sk)->scid);
			rsp.result = cpu_to_le16(result);
			rsp.status = cpu_to_le16(L2CAP_CS_NO_INFO);
			l2cap_send_cmd(conn, l2cap_pi(sk)->ident,
					L2CAP_CONN_RSP, sizeof(rsp), &rsp);
		} else
			l2cap_chan_del(sk, reason);
		break;

	case BT_CONNECT:
	case BT_DISCONN:
		l2cap_chan_del(sk, reason);
		break;

	default:
		sock_set_flag(sk, SOCK_ZAPPED);
		break;
	}
}

/* Must be called on unlocked socket. */
static void l2cap_sock_close(struct sock *sk)
{
	l2cap_sock_clear_timer(sk);
	lock_sock(sk);
	__l2cap_sock_close(sk, ECONNRESET);
	release_sock(sk);
	l2cap_sock_kill(sk);
}

static void l2cap_sock_init(struct sock *sk, struct sock *parent)
{
	struct l2cap_pinfo *pi = l2cap_pi(sk);

	BT_DBG("sk %p", sk);

	if (parent) {
		sk->sk_type = parent->sk_type;
		bt_sk(sk)->defer_setup = bt_sk(parent)->defer_setup;

		pi->imtu = l2cap_pi(parent)->imtu;
		pi->omtu = l2cap_pi(parent)->omtu;
		pi->mode = l2cap_pi(parent)->mode;
		pi->fcs  = l2cap_pi(parent)->fcs;
		pi->sec_level = l2cap_pi(parent)->sec_level;
		pi->role_switch = l2cap_pi(parent)->role_switch;
		pi->force_reliable = l2cap_pi(parent)->force_reliable;
		pi->flushable = l2cap_pi(parent)->flushable;
	} else {
		pi->imtu = L2CAP_DEFAULT_MTU;
		pi->omtu = 0;
		pi->mode = L2CAP_MODE_BASIC;
		pi->fcs  = L2CAP_FCS_CRC16;
		pi->sec_level = BT_SECURITY_LOW;
		pi->role_switch = 0;
		pi->force_reliable = 0;
		pi->flushable = 0;
	}

	/* Default config options */
	pi->conf_len = 0;
	pi->flush_to = L2CAP_DEFAULT_FLUSH_TO;
	skb_queue_head_init(TX_QUEUE(sk));
	skb_queue_head_init(SREJ_QUEUE(sk));
	INIT_LIST_HEAD(SREJ_LIST(sk));
}

static struct proto l2cap_proto = {
	.name		= "L2CAP",
	.owner		= THIS_MODULE,
	.obj_size	= sizeof(struct l2cap_pinfo)
};

static struct sock *l2cap_sock_alloc(struct net *net, struct socket *sock, int proto, gfp_t prio)
{
	struct sock *sk;

	sk = sk_alloc(net, PF_BLUETOOTH, prio, &l2cap_proto);
	if (!sk)
		return NULL;

	sock_init_data(sock, sk);
	INIT_LIST_HEAD(&bt_sk(sk)->accept_q);

	sk->sk_destruct = l2cap_sock_destruct;
	sk->sk_sndtimeo = msecs_to_jiffies(L2CAP_CONN_TIMEOUT);

	sock_reset_flag(sk, SOCK_ZAPPED);

	sk->sk_protocol = proto;
	sk->sk_state = BT_OPEN;

	setup_timer(&sk->sk_timer, l2cap_sock_timeout, (unsigned long) sk);

	bt_sock_link(&l2cap_sk_list, sk);
	return sk;
}

static int l2cap_sock_create(struct net *net, struct socket *sock, int protocol)
{
	struct sock *sk;

	BT_DBG("sock %p", sock);

	sock->state = SS_UNCONNECTED;

	if (sock->type != SOCK_SEQPACKET &&
			sock->type != SOCK_DGRAM && sock->type != SOCK_RAW)
		return -ESOCKTNOSUPPORT;

	if (sock->type == SOCK_RAW && !capable(CAP_NET_RAW))
		return -EPERM;

	sock->ops = &l2cap_sock_ops;

	sk = l2cap_sock_alloc(net, sock, protocol, GFP_ATOMIC);
	if (!sk)
		return -ENOMEM;

	l2cap_sock_init(sk, NULL);
	return 0;
}

static int l2cap_sock_bind(struct socket *sock, struct sockaddr *addr, int alen)
{
	struct sock *sk = sock->sk;
	struct sockaddr_l2 la;
	int len, err = 0;

	BT_DBG("sk %p", sk);

	if (!addr || addr->sa_family != AF_BLUETOOTH)
		return -EINVAL;

	memset(&la, 0, sizeof(la));
	len = min_t(unsigned int, sizeof(la), alen);
	memcpy(&la, addr, len);

	if (la.l2_cid)
		return -EINVAL;

	lock_sock(sk);

	if (sk->sk_state != BT_OPEN) {
		err = -EBADFD;
		goto done;
	}

	if (la.l2_psm && __le16_to_cpu(la.l2_psm) < 0x1001 &&
				!capable(CAP_NET_BIND_SERVICE)) {
		err = -EACCES;
		goto done;
	}

	write_lock_bh(&l2cap_sk_list.lock);

	if (la.l2_psm && __l2cap_get_sock_by_addr(la.l2_psm, &la.l2_bdaddr)) {
		err = -EADDRINUSE;
	} else {
		/* Save source address */
		bacpy(&bt_sk(sk)->src, &la.l2_bdaddr);
		l2cap_pi(sk)->psm   = la.l2_psm;
		l2cap_pi(sk)->sport = la.l2_psm;
		sk->sk_state = BT_BOUND;

		if (__le16_to_cpu(la.l2_psm) == 0x0001 ||
					__le16_to_cpu(la.l2_psm) == 0x0003)
			l2cap_pi(sk)->sec_level = BT_SECURITY_SDP;
	}

	write_unlock_bh(&l2cap_sk_list.lock);

done:
	release_sock(sk);
	return err;
}

static int l2cap_do_connect(struct sock *sk)
{
	bdaddr_t *src = &bt_sk(sk)->src;
	bdaddr_t *dst = &bt_sk(sk)->dst;
	struct l2cap_conn *conn;
	struct hci_conn *hcon;
	struct hci_dev *hdev;
	__u8 auth_type;
	int err;

	BT_DBG("%s -> %s psm 0x%2.2x", batostr(src), batostr(dst),
							l2cap_pi(sk)->psm);

	hdev = hci_get_route(dst, src);
	if (!hdev)
		return -EHOSTUNREACH;

	hci_dev_lock_bh(hdev);

	err = -ENOMEM;

	if (sk->sk_type == SOCK_RAW) {
		switch (l2cap_pi(sk)->sec_level) {
		case BT_SECURITY_HIGH:
			auth_type = HCI_AT_DEDICATED_BONDING_MITM;
			break;
		case BT_SECURITY_MEDIUM:
			auth_type = HCI_AT_DEDICATED_BONDING;
			break;
		default:
			auth_type = HCI_AT_NO_BONDING;
			break;
		}
	} else if (l2cap_pi(sk)->psm == cpu_to_le16(0x0001)) {
		if (l2cap_pi(sk)->sec_level == BT_SECURITY_HIGH)
			auth_type = HCI_AT_NO_BONDING_MITM;
		else
			auth_type = HCI_AT_NO_BONDING;

		if (l2cap_pi(sk)->sec_level == BT_SECURITY_LOW)
			l2cap_pi(sk)->sec_level = BT_SECURITY_SDP;
	} else {
		switch (l2cap_pi(sk)->sec_level) {
		case BT_SECURITY_HIGH:
			auth_type = HCI_AT_GENERAL_BONDING_MITM;
			break;
		case BT_SECURITY_MEDIUM:
			auth_type = HCI_AT_GENERAL_BONDING;
			break;
		default:
			auth_type = HCI_AT_NO_BONDING;
			break;
		}
	}

	hcon = hci_connect(hdev, ACL_LINK, 0, dst,
					l2cap_pi(sk)->sec_level, auth_type);
	if (!hcon)
		goto done;

	conn = l2cap_conn_add(hcon, 0);
	if (!conn) {
		hci_conn_put(hcon);
		goto done;
	}

	err = 0;

	/* Update source addr of the socket */
	bacpy(src, conn->src);

	l2cap_chan_add(conn, sk, NULL);

	sk->sk_state = BT_CONNECT;
	l2cap_sock_set_timer(sk, sk->sk_sndtimeo);

	if (hcon->state == BT_CONNECTED) {
		if (sk->sk_type != SOCK_SEQPACKET) {
			l2cap_sock_clear_timer(sk);
			sk->sk_state = BT_CONNECTED;
		} else
			l2cap_do_start(sk);
	}

done:
	hci_dev_unlock_bh(hdev);
	hci_dev_put(hdev);
	return err;
}

static int l2cap_sock_connect(struct socket *sock, struct sockaddr *addr, int alen, int flags)
{
	struct sock *sk = sock->sk;
	struct sockaddr_l2 la;
	int len, err = 0;

	BT_DBG("sk %p", sk);

	if (!addr || addr->sa_family != AF_BLUETOOTH)
		return -EINVAL;

	memset(&la, 0, sizeof(la));
	len = min_t(unsigned int, sizeof(la), alen);
	memcpy(&la, addr, len);

	if (la.l2_cid)
		return -EINVAL;

	lock_sock(sk);

	if (sk->sk_type == SOCK_SEQPACKET && !la.l2_psm) {
		err = -EINVAL;
		goto done;
	}

	switch (l2cap_pi(sk)->mode) {
	case L2CAP_MODE_BASIC:
		break;
	case L2CAP_MODE_ERTM:
	case L2CAP_MODE_STREAMING:
		if (enable_ertm)
			break;
		/* fall through */
	default:
		err = -ENOTSUPP;
		goto done;
	}

	switch (sk->sk_state) {
	case BT_CONNECT:
	case BT_CONNECT2:
	case BT_CONFIG:
		/* Already connecting */
		goto wait;

	case BT_CONNECTED:
		/* Already connected */
		goto done;

	case BT_OPEN:
	case BT_BOUND:
		/* Can connect */
		break;

	default:
		err = -EBADFD;
		goto done;
	}

	/* Set destination address and psm */
	bacpy(&bt_sk(sk)->dst, &la.l2_bdaddr);
	l2cap_pi(sk)->psm = la.l2_psm;

	err = l2cap_do_connect(sk);
	if (err)
		goto done;

wait:
	err = bt_sock_wait_state(sk, BT_CONNECTED,
			sock_sndtimeo(sk, flags & O_NONBLOCK));
done:
	release_sock(sk);
	return err;
}

static int l2cap_sock_listen(struct socket *sock, int backlog)
{
	struct sock *sk = sock->sk;
	int err = 0;

	BT_DBG("sk %p backlog %d", sk, backlog);

	lock_sock(sk);

	if (sk->sk_state != BT_BOUND || sock->type != SOCK_SEQPACKET) {
		err = -EBADFD;
		goto done;
	}

	switch (l2cap_pi(sk)->mode) {
	case L2CAP_MODE_BASIC:
		break;
	case L2CAP_MODE_ERTM:
	case L2CAP_MODE_STREAMING:
		if (enable_ertm)
			break;
		/* fall through */
	default:
		err = -ENOTSUPP;
		goto done;
	}

	if (!l2cap_pi(sk)->psm) {
		bdaddr_t *src = &bt_sk(sk)->src;
		u16 psm;

		err = -EINVAL;

		write_lock_bh(&l2cap_sk_list.lock);

		for (psm = 0x1001; psm < 0x1100; psm += 2)
			if (!__l2cap_get_sock_by_addr(cpu_to_le16(psm), src)) {
				l2cap_pi(sk)->psm   = cpu_to_le16(psm);
				l2cap_pi(sk)->sport = cpu_to_le16(psm);
				err = 0;
				break;
			}

		write_unlock_bh(&l2cap_sk_list.lock);

		if (err < 0)
			goto done;
	}

	sk->sk_max_ack_backlog = backlog;
	sk->sk_ack_backlog = 0;
	sk->sk_state = BT_LISTEN;

done:
	release_sock(sk);
	return err;
}

static int l2cap_sock_accept(struct socket *sock, struct socket *newsock, int flags)
{
	DECLARE_WAITQUEUE(wait, current);
	struct sock *sk = sock->sk, *nsk;
	long timeo;
	int err = 0;

	lock_sock_nested(sk, SINGLE_DEPTH_NESTING);

	if (sk->sk_state != BT_LISTEN) {
		err = -EBADFD;
		goto done;
	}

	timeo = sock_rcvtimeo(sk, flags & O_NONBLOCK);

	BT_DBG("sk %p timeo %ld", sk, timeo);

	/* Wait for an incoming connection. (wake-one). */
	add_wait_queue_exclusive(sk->sk_sleep, &wait);
	while (!(nsk = bt_accept_dequeue(sk, newsock))) {
		set_current_state(TASK_INTERRUPTIBLE);
		if (!timeo) {
			err = -EAGAIN;
			break;
		}

		release_sock(sk);
		timeo = schedule_timeout(timeo);
		lock_sock_nested(sk, SINGLE_DEPTH_NESTING);

		if (sk->sk_state != BT_LISTEN) {
			err = -EBADFD;
			break;
		}

		if (signal_pending(current)) {
			err = sock_intr_errno(timeo);
			break;
		}
	}
	set_current_state(TASK_RUNNING);
	remove_wait_queue(sk->sk_sleep, &wait);

	if (err)
		goto done;

	newsock->state = SS_CONNECTED;

	BT_DBG("new socket %p", nsk);

done:
	release_sock(sk);
	return err;
}

static int l2cap_sock_getname(struct socket *sock, struct sockaddr *addr, int *len, int peer)
{
	struct sockaddr_l2 *la = (struct sockaddr_l2 *) addr;
	struct sock *sk = sock->sk;

	BT_DBG("sock %p, sk %p", sock, sk);

	addr->sa_family = AF_BLUETOOTH;
	*len = sizeof(struct sockaddr_l2);

	if (peer) {
		la->l2_psm = l2cap_pi(sk)->psm;
		bacpy(&la->l2_bdaddr, &bt_sk(sk)->dst);
		la->l2_cid = cpu_to_le16(l2cap_pi(sk)->dcid);
	} else {
		la->l2_psm = l2cap_pi(sk)->sport;
		bacpy(&la->l2_bdaddr, &bt_sk(sk)->src);
		la->l2_cid = cpu_to_le16(l2cap_pi(sk)->scid);
	}

	return 0;
}

static void l2cap_monitor_timeout(unsigned long arg)
{
	struct sock *sk = (void *) arg;
	u16 control;

	bh_lock_sock(sk);
	if (l2cap_pi(sk)->retry_count >= l2cap_pi(sk)->remote_max_tx) {
		l2cap_send_disconn_req(l2cap_pi(sk)->conn, sk);
		return;
	}

	l2cap_pi(sk)->retry_count++;
	__mod_monitor_timer();

	control = L2CAP_CTRL_POLL;
	l2cap_send_rr_or_rnr(l2cap_pi(sk), control);
	bh_unlock_sock(sk);
}

static void l2cap_retrans_timeout(unsigned long arg)
{
	struct sock *sk = (void *) arg;
	u16 control;

	bh_lock_sock(sk);
	l2cap_pi(sk)->retry_count = 1;
	__mod_monitor_timer();

	l2cap_pi(sk)->conn_state |= L2CAP_CONN_WAIT_F;

	control = L2CAP_CTRL_POLL;
	l2cap_send_rr_or_rnr(l2cap_pi(sk), control);
	bh_unlock_sock(sk);
}

static void l2cap_drop_acked_frames(struct sock *sk)
{
	struct sk_buff *skb;

	while ((skb = skb_peek(TX_QUEUE(sk)))) {
		if (bt_cb(skb)->tx_seq == l2cap_pi(sk)->expected_ack_seq)
			break;

		skb = skb_dequeue(TX_QUEUE(sk));
		kfree_skb(skb);

		l2cap_pi(sk)->unacked_frames--;
	}

	if (!l2cap_pi(sk)->unacked_frames)
		del_timer(&l2cap_pi(sk)->retrans_timer);

	return;
}

static inline int l2cap_do_send(struct sock *sk, struct sk_buff *skb)
{
	struct l2cap_pinfo *pi = l2cap_pi(sk);
	struct hci_conn *hcon = pi->conn->hcon;
	int err;
	u16 flags;

	BT_DBG("sk %p, skb %p len %d", sk, skb, skb->len);

	if (lmp_no_flush_capable(hcon->hdev) && !l2cap_pi(sk)->flushable)
		flags = ACL_START_NO_FLUSH;
	else
		flags = ACL_START;

	err = hci_send_acl(hcon, skb, flags);
	if (err < 0)
		kfree_skb(skb);

	return err;
}

static int l2cap_streaming_send(struct sock *sk)
{
	struct sk_buff *skb, *tx_skb;
	struct l2cap_pinfo *pi = l2cap_pi(sk);
	u16 control, fcs;
	int err;

	while ((skb = sk->sk_send_head)) {
		tx_skb = skb_clone(skb, GFP_ATOMIC);

		control = get_unaligned_le16(tx_skb->data + L2CAP_HDR_SIZE);
		control |= pi->next_tx_seq << L2CAP_CTRL_TXSEQ_SHIFT;
		put_unaligned_le16(control, tx_skb->data + L2CAP_HDR_SIZE);

		if (l2cap_pi(sk)->fcs == L2CAP_FCS_CRC16) {
			fcs = crc16(0, (u8 *)tx_skb->data, tx_skb->len - 2);
			put_unaligned_le16(fcs, tx_skb->data + tx_skb->len - 2);
		}

		err = l2cap_do_send(sk, tx_skb);
		if (err < 0) {
			l2cap_send_disconn_req(pi->conn, sk);
			return err;
		}

		pi->next_tx_seq = (pi->next_tx_seq + 1) % 64;

		if (skb_queue_is_last(TX_QUEUE(sk), skb))
			sk->sk_send_head = NULL;
		else
			sk->sk_send_head = skb_queue_next(TX_QUEUE(sk), skb);

		skb = skb_dequeue(TX_QUEUE(sk));
		kfree_skb(skb);
	}
	return 0;
}

static int l2cap_retransmit_frame(struct sock *sk, u8 tx_seq)
{
	struct l2cap_pinfo *pi = l2cap_pi(sk);
	struct sk_buff *skb, *tx_skb;
	u16 control, fcs;
	int err;

	skb = skb_peek(TX_QUEUE(sk));
	do {
		if (bt_cb(skb)->tx_seq != tx_seq) {
			if (skb_queue_is_last(TX_QUEUE(sk), skb))
				break;
			skb = skb_queue_next(TX_QUEUE(sk), skb);
			continue;
		}

		if (pi->remote_max_tx &&
				bt_cb(skb)->retries == pi->remote_max_tx) {
			l2cap_send_disconn_req(pi->conn, sk);
			break;
		}

		tx_skb = skb_clone(skb, GFP_ATOMIC);
		bt_cb(skb)->retries++;
		control = get_unaligned_le16(tx_skb->data + L2CAP_HDR_SIZE);
		control |= (pi->req_seq << L2CAP_CTRL_REQSEQ_SHIFT)
				| (tx_seq << L2CAP_CTRL_TXSEQ_SHIFT);
		put_unaligned_le16(control, tx_skb->data + L2CAP_HDR_SIZE);

		if (l2cap_pi(sk)->fcs == L2CAP_FCS_CRC16) {
			fcs = crc16(0, (u8 *)tx_skb->data, tx_skb->len - 2);
			put_unaligned_le16(fcs, tx_skb->data + tx_skb->len - 2);
		}

		err = l2cap_do_send(sk, tx_skb);
		if (err < 0) {
			l2cap_send_disconn_req(pi->conn, sk);
			return err;
		}
		break;
	} while(1);
	return 0;
}

static int l2cap_ertm_send(struct sock *sk)
{
	struct sk_buff *skb, *tx_skb;
	struct l2cap_pinfo *pi = l2cap_pi(sk);
	u16 control, fcs;
	int err;

	if (pi->conn_state & L2CAP_CONN_WAIT_F)
		return 0;

	while ((skb = sk->sk_send_head) && (!l2cap_tx_window_full(sk))
			&& !(pi->conn_state & L2CAP_CONN_REMOTE_BUSY)) {
		tx_skb = skb_clone(skb, GFP_ATOMIC);

		if (pi->remote_max_tx &&
				bt_cb(skb)->retries == pi->remote_max_tx) {
			l2cap_send_disconn_req(pi->conn, sk);
			break;
		}

		bt_cb(skb)->retries++;

		control = get_unaligned_le16(tx_skb->data + L2CAP_HDR_SIZE);
		control |= (pi->req_seq << L2CAP_CTRL_REQSEQ_SHIFT)
				| (pi->next_tx_seq << L2CAP_CTRL_TXSEQ_SHIFT);
		put_unaligned_le16(control, tx_skb->data + L2CAP_HDR_SIZE);


		if (l2cap_pi(sk)->fcs == L2CAP_FCS_CRC16) {
			fcs = crc16(0, (u8 *)skb->data, tx_skb->len - 2);
			put_unaligned_le16(fcs, skb->data + tx_skb->len - 2);
		}

		err = l2cap_do_send(sk, tx_skb);
		if (err < 0) {
			l2cap_send_disconn_req(pi->conn, sk);
			return err;
		}
		__mod_retrans_timer();

		bt_cb(skb)->tx_seq = pi->next_tx_seq;
		pi->next_tx_seq = (pi->next_tx_seq + 1) % 64;

		pi->unacked_frames++;

		if (skb_queue_is_last(TX_QUEUE(sk), skb))
			sk->sk_send_head = NULL;
		else
			sk->sk_send_head = skb_queue_next(TX_QUEUE(sk), skb);
	}

	return 0;
}

static inline int l2cap_skbuff_fromiovec(struct sock *sk, struct msghdr *msg, int len, int count, struct sk_buff *skb)
{
	struct l2cap_conn *conn = l2cap_pi(sk)->conn;
	struct sk_buff **frag;
	int err, sent = 0;

	if (memcpy_fromiovec(skb_put(skb, count), msg->msg_iov, count)) {
		return -EFAULT;
	}

	sent += count;
	len  -= count;

	/* Continuation fragments (no L2CAP header) */
	frag = &skb_shinfo(skb)->frag_list;
	while (len) {
		count = min_t(unsigned int, conn->mtu, len);

		*frag = bt_skb_send_alloc(sk, count, msg->msg_flags & MSG_DONTWAIT, &err);
		if (!*frag)
			return -EFAULT;
		if (memcpy_fromiovec(skb_put(*frag, count), msg->msg_iov, count))
			return -EFAULT;

		sent += count;
		len  -= count;

		frag = &(*frag)->next;
	}

	return sent;
}

static struct sk_buff *l2cap_create_connless_pdu(struct sock *sk, struct msghdr *msg, size_t len)
{
	struct l2cap_conn *conn = l2cap_pi(sk)->conn;
	struct sk_buff *skb;
	int err, count, hlen = L2CAP_HDR_SIZE + 2;
	struct l2cap_hdr *lh;

	BT_DBG("sk %p len %d", sk, (int)len);

	count = min_t(unsigned int, (conn->mtu - hlen), len);
	skb = bt_skb_send_alloc(sk, count + hlen,
			msg->msg_flags & MSG_DONTWAIT, &err);
	if (!skb)
		return ERR_PTR(-ENOMEM);

	/* Create L2CAP header */
	lh = (struct l2cap_hdr *) skb_put(skb, L2CAP_HDR_SIZE);
	lh->cid = cpu_to_le16(l2cap_pi(sk)->dcid);
	lh->len = cpu_to_le16(len + (hlen - L2CAP_HDR_SIZE));
	put_unaligned_le16(l2cap_pi(sk)->psm, skb_put(skb, 2));

	err = l2cap_skbuff_fromiovec(sk, msg, len, count, skb);
	if (unlikely(err < 0)) {
		kfree_skb(skb);
		return ERR_PTR(err);
	}
	return skb;
}

static struct sk_buff *l2cap_create_basic_pdu(struct sock *sk, struct msghdr *msg, size_t len)
{
	struct l2cap_conn *conn = l2cap_pi(sk)->conn;
	struct sk_buff *skb;
	int err, count, hlen = L2CAP_HDR_SIZE;
	struct l2cap_hdr *lh;

	BT_DBG("sk %p len %d", sk, (int)len);

	count = min_t(unsigned int, (conn->mtu - hlen), len);
	skb = bt_skb_send_alloc(sk, count + hlen,
			msg->msg_flags & MSG_DONTWAIT, &err);
	if (!skb)
		return ERR_PTR(-ENOMEM);

	/* Create L2CAP header */
	lh = (struct l2cap_hdr *) skb_put(skb, L2CAP_HDR_SIZE);
	lh->cid = cpu_to_le16(l2cap_pi(sk)->dcid);
	lh->len = cpu_to_le16(len + (hlen - L2CAP_HDR_SIZE));

	err = l2cap_skbuff_fromiovec(sk, msg, len, count, skb);
	if (unlikely(err < 0)) {
		kfree_skb(skb);
		return ERR_PTR(err);
	}
	return skb;
}

static struct sk_buff *l2cap_create_iframe_pdu(struct sock *sk, struct msghdr *msg, size_t len, u16 control, u16 sdulen)
{
	struct l2cap_conn *conn = l2cap_pi(sk)->conn;
	struct sk_buff *skb;
	int err, count, hlen = L2CAP_HDR_SIZE + 2;
	struct l2cap_hdr *lh;

	BT_DBG("sk %p len %d", sk, (int)len);

	if (sdulen)
		hlen += 2;

	if (l2cap_pi(sk)->fcs == L2CAP_FCS_CRC16)
		hlen += 2;

	count = min_t(unsigned int, (conn->mtu - hlen), len);
	skb = bt_skb_send_alloc(sk, count + hlen,
			msg->msg_flags & MSG_DONTWAIT, &err);
	if (!skb)
		return ERR_PTR(-ENOMEM);

	/* Create L2CAP header */
	lh = (struct l2cap_hdr *) skb_put(skb, L2CAP_HDR_SIZE);
	lh->cid = cpu_to_le16(l2cap_pi(sk)->dcid);
	lh->len = cpu_to_le16(len + (hlen - L2CAP_HDR_SIZE));
	put_unaligned_le16(control, skb_put(skb, 2));
	if (sdulen)
		put_unaligned_le16(sdulen, skb_put(skb, 2));

	err = l2cap_skbuff_fromiovec(sk, msg, len, count, skb);
	if (unlikely(err < 0)) {
		kfree_skb(skb);
		return ERR_PTR(err);
	}

	if (l2cap_pi(sk)->fcs == L2CAP_FCS_CRC16)
		put_unaligned_le16(0, skb_put(skb, 2));

	bt_cb(skb)->retries = 0;
	return skb;
}

static inline int l2cap_sar_segment_sdu(struct sock *sk, struct msghdr *msg, size_t len)
{
	struct l2cap_pinfo *pi = l2cap_pi(sk);
	struct sk_buff *skb;
	struct sk_buff_head sar_queue;
	u16 control;
	size_t size = 0;

	__skb_queue_head_init(&sar_queue);
	control = L2CAP_SDU_START;
	skb = l2cap_create_iframe_pdu(sk, msg, pi->max_pdu_size, control, len);
	if (IS_ERR(skb))
		return PTR_ERR(skb);

	__skb_queue_tail(&sar_queue, skb);
	len -= pi->max_pdu_size;
	size +=pi->max_pdu_size;
	control = 0;

	while (len > 0) {
		size_t buflen;

		if (len > pi->max_pdu_size) {
			control |= L2CAP_SDU_CONTINUE;
			buflen = pi->max_pdu_size;
		} else {
			control |= L2CAP_SDU_END;
			buflen = len;
		}

		skb = l2cap_create_iframe_pdu(sk, msg, buflen, control, 0);
		if (IS_ERR(skb)) {
			skb_queue_purge(&sar_queue);
			return PTR_ERR(skb);
		}

		__skb_queue_tail(&sar_queue, skb);
		len -= buflen;
		size += buflen;
		control = 0;
	}
	skb_queue_splice_tail(&sar_queue, TX_QUEUE(sk));
	if (sk->sk_send_head == NULL)
		sk->sk_send_head = sar_queue.next;

	return size;
}

static int l2cap_sock_sendmsg(struct kiocb *iocb, struct socket *sock, struct msghdr *msg, size_t len)
{
	struct sock *sk = sock->sk;
	struct l2cap_pinfo *pi = l2cap_pi(sk);
	struct sk_buff *skb;
	u16 control;
	int err;

	BT_DBG("sock %p, sk %p", sock, sk);

	err = sock_error(sk);
	if (err)
		return err;

	if (msg->msg_flags & MSG_OOB)
		return -EOPNOTSUPP;

	/* Check outgoing MTU */
	if (sk->sk_type == SOCK_SEQPACKET && pi->mode == L2CAP_MODE_BASIC
			&& len > pi->omtu)
		return -EINVAL;

	lock_sock(sk);

	if (sk->sk_state != BT_CONNECTED) {
		err = -ENOTCONN;
		goto done;
	}

	/* Connectionless channel */
	if (sk->sk_type == SOCK_DGRAM) {
		skb = l2cap_create_connless_pdu(sk, msg, len);
		err = l2cap_do_send(sk, skb);
		goto done;
	}

	switch (pi->mode) {
	case L2CAP_MODE_BASIC:
		/* Create a basic PDU */
		skb = l2cap_create_basic_pdu(sk, msg, len);
		if (IS_ERR(skb)) {
			err = PTR_ERR(skb);
			goto done;
		}

		err = l2cap_do_send(sk, skb);
		if (!err)
			err = len;
		break;

	case L2CAP_MODE_ERTM:
	case L2CAP_MODE_STREAMING:
		/* Entire SDU fits into one PDU */
		if (len <= pi->max_pdu_size) {
			control = L2CAP_SDU_UNSEGMENTED;
			skb = l2cap_create_iframe_pdu(sk, msg, len, control, 0);
			if (IS_ERR(skb)) {
				err = PTR_ERR(skb);
				goto done;
			}
			__skb_queue_tail(TX_QUEUE(sk), skb);
			if (sk->sk_send_head == NULL)
				sk->sk_send_head = skb;
		} else {
		/* Segment SDU into multiples PDUs */
			err = l2cap_sar_segment_sdu(sk, msg, len);
			if (err < 0)
				goto done;
		}

		if (pi->mode == L2CAP_MODE_STREAMING)
			err = l2cap_streaming_send(sk);
		else
			err = l2cap_ertm_send(sk);

		if (!err)
			err = len;
		break;

	default:
		BT_DBG("bad state %1.1x", pi->mode);
		err = -EINVAL;
	}

done:
	release_sock(sk);
	return err;
}

static int l2cap_sock_recvmsg(struct kiocb *iocb, struct socket *sock, struct msghdr *msg, size_t len, int flags)
{
	struct sock *sk = sock->sk;

	lock_sock(sk);

	if (sk->sk_state == BT_CONNECT2 && bt_sk(sk)->defer_setup) {
		struct l2cap_conn_rsp rsp;

		sk->sk_state = BT_CONFIG;

		rsp.scid   = cpu_to_le16(l2cap_pi(sk)->dcid);
		rsp.dcid   = cpu_to_le16(l2cap_pi(sk)->scid);
		rsp.result = cpu_to_le16(L2CAP_CR_SUCCESS);
		rsp.status = cpu_to_le16(L2CAP_CS_NO_INFO);
		l2cap_send_cmd(l2cap_pi(sk)->conn, l2cap_pi(sk)->ident,
					L2CAP_CONN_RSP, sizeof(rsp), &rsp);

		release_sock(sk);
		return 0;
	}

	release_sock(sk);

	return bt_sock_recvmsg(iocb, sock, msg, len, flags);
}

static int l2cap_sock_setsockopt_old(struct socket *sock, int optname, char __user *optval, unsigned int optlen)
{
	struct sock *sk = sock->sk;
	struct l2cap_options opts;
	int len, err = 0;
	u32 opt;

	BT_DBG("sk %p", sk);

	lock_sock(sk);

	switch (optname) {
	case L2CAP_OPTIONS:
		opts.imtu     = l2cap_pi(sk)->imtu;
		opts.omtu     = l2cap_pi(sk)->omtu;
		opts.flush_to = l2cap_pi(sk)->flush_to;
		opts.mode     = l2cap_pi(sk)->mode;
		opts.fcs      = l2cap_pi(sk)->fcs;

		len = min_t(unsigned int, sizeof(opts), optlen);
		if (copy_from_user((char *) &opts, optval, len)) {
			err = -EFAULT;
			break;
		}

		l2cap_pi(sk)->imtu = opts.imtu;
		l2cap_pi(sk)->omtu = opts.omtu;
		l2cap_pi(sk)->mode = opts.mode;
		l2cap_pi(sk)->fcs  = opts.fcs;
		break;

	case L2CAP_LM:
		if (get_user(opt, (u32 __user *) optval)) {
			err = -EFAULT;
			break;
		}

		if (opt & L2CAP_LM_AUTH)
			l2cap_pi(sk)->sec_level = BT_SECURITY_LOW;
		if (opt & L2CAP_LM_ENCRYPT)
			l2cap_pi(sk)->sec_level = BT_SECURITY_MEDIUM;
		if (opt & L2CAP_LM_SECURE)
			l2cap_pi(sk)->sec_level = BT_SECURITY_HIGH;

		l2cap_pi(sk)->role_switch    = (opt & L2CAP_LM_MASTER);
		l2cap_pi(sk)->force_reliable = (opt & L2CAP_LM_RELIABLE);
		l2cap_pi(sk)->flushable = (opt & L2CAP_LM_FLUSHABLE);
		break;

	default:
		err = -ENOPROTOOPT;
		break;
	}

	release_sock(sk);
	return err;
}

static int l2cap_sock_setsockopt(struct socket *sock, int level, int optname, char __user *optval, unsigned int optlen)
{
	struct sock *sk = sock->sk;
	struct bt_security sec;
	int len, err = 0;
	u32 opt;

	BT_DBG("sk %p", sk);

	if (level == SOL_L2CAP)
		return l2cap_sock_setsockopt_old(sock, optname, optval, optlen);

	if (level != SOL_BLUETOOTH)
		return -ENOPROTOOPT;

	lock_sock(sk);

	switch (optname) {
	case BT_SECURITY:
		if (sk->sk_type != SOCK_SEQPACKET && sk->sk_type != SOCK_RAW) {
			err = -EINVAL;
			break;
		}

		sec.level = BT_SECURITY_LOW;

		len = min_t(unsigned int, sizeof(sec), optlen);
		if (copy_from_user((char *) &sec, optval, len)) {
			err = -EFAULT;
			break;
		}

		if (sec.level < BT_SECURITY_LOW ||
					sec.level > BT_SECURITY_HIGH) {
			err = -EINVAL;
			break;
		}

		l2cap_pi(sk)->sec_level = sec.level;
		break;

	case BT_DEFER_SETUP:
		if (sk->sk_state != BT_BOUND && sk->sk_state != BT_LISTEN) {
			err = -EINVAL;
			break;
		}

		if (get_user(opt, (u32 __user *) optval)) {
			err = -EFAULT;
			break;
		}

		bt_sk(sk)->defer_setup = opt;
		break;

	default:
		err = -ENOPROTOOPT;
		break;
	}

	release_sock(sk);
	return err;
}

static int l2cap_sock_getsockopt_old(struct socket *sock, int optname, char __user *optval, int __user *optlen)
{
	struct sock *sk = sock->sk;
	struct l2cap_options opts;
	struct l2cap_conninfo cinfo;
	int len, err = 0;
	u32 opt;

	BT_DBG("sk %p", sk);

	if (get_user(len, optlen))
		return -EFAULT;

	lock_sock(sk);

	switch (optname) {
	case L2CAP_OPTIONS:
		opts.imtu     = l2cap_pi(sk)->imtu;
		opts.omtu     = l2cap_pi(sk)->omtu;
		opts.flush_to = l2cap_pi(sk)->flush_to;
		opts.mode     = l2cap_pi(sk)->mode;
		opts.fcs      = l2cap_pi(sk)->fcs;

		len = min_t(unsigned int, len, sizeof(opts));
		if (copy_to_user(optval, (char *) &opts, len))
			err = -EFAULT;

		break;

	case L2CAP_LM:
		switch (l2cap_pi(sk)->sec_level) {
		case BT_SECURITY_LOW:
			opt = L2CAP_LM_AUTH;
			break;
		case BT_SECURITY_MEDIUM:
			opt = L2CAP_LM_AUTH | L2CAP_LM_ENCRYPT;
			break;
		case BT_SECURITY_HIGH:
			opt = L2CAP_LM_AUTH | L2CAP_LM_ENCRYPT |
							L2CAP_LM_SECURE;
			break;
		default:
			opt = 0;
			break;
		}

		if (l2cap_pi(sk)->role_switch)
			opt |= L2CAP_LM_MASTER;

		if (l2cap_pi(sk)->force_reliable)
			opt |= L2CAP_LM_RELIABLE;

		if (l2cap_pi(sk)->flushable)
			opt |= L2CAP_LM_FLUSHABLE;

		if (put_user(opt, (u32 __user *) optval))
			err = -EFAULT;
		break;

	case L2CAP_CONNINFO:
		if (sk->sk_state != BT_CONNECTED &&
					!(sk->sk_state == BT_CONNECT2 &&
						bt_sk(sk)->defer_setup)) {
			err = -ENOTCONN;
			break;
		}

		cinfo.hci_handle = l2cap_pi(sk)->conn->hcon->handle;
		memcpy(cinfo.dev_class, l2cap_pi(sk)->conn->hcon->dev_class, 3);

		len = min_t(unsigned int, len, sizeof(cinfo));
		if (copy_to_user(optval, (char *) &cinfo, len))
			err = -EFAULT;

		break;

	default:
		err = -ENOPROTOOPT;
		break;
	}

	release_sock(sk);
	return err;
}

static int l2cap_sock_getsockopt(struct socket *sock, int level, int optname, char __user *optval, int __user *optlen)
{
	struct sock *sk = sock->sk;
	struct bt_security sec;
	int len, err = 0;

	BT_DBG("sk %p", sk);

	if (level == SOL_L2CAP)
		return l2cap_sock_getsockopt_old(sock, optname, optval, optlen);

	if (level != SOL_BLUETOOTH)
		return -ENOPROTOOPT;

	if (get_user(len, optlen))
		return -EFAULT;

	lock_sock(sk);

	switch (optname) {
	case BT_SECURITY:
		if (sk->sk_type != SOCK_SEQPACKET && sk->sk_type != SOCK_RAW) {
			err = -EINVAL;
			break;
		}

		sec.level = l2cap_pi(sk)->sec_level;

		len = min_t(unsigned int, len, sizeof(sec));
		if (copy_to_user(optval, (char *) &sec, len))
			err = -EFAULT;

		break;

	case BT_DEFER_SETUP:
		if (sk->sk_state != BT_BOUND && sk->sk_state != BT_LISTEN) {
			err = -EINVAL;
			break;
		}

		if (put_user(bt_sk(sk)->defer_setup, (u32 __user *) optval))
			err = -EFAULT;

		break;

	default:
		err = -ENOPROTOOPT;
		break;
	}

	release_sock(sk);
	return err;
}

static int l2cap_sock_shutdown(struct socket *sock, int how)
{
	struct sock *sk = sock->sk;
	int err = 0;

	BT_DBG("sock %p, sk %p", sock, sk);

	if (!sk)
		return 0;

	lock_sock(sk);
	if (!sk->sk_shutdown) {
		sk->sk_shutdown = SHUTDOWN_MASK;
		l2cap_sock_clear_timer(sk);
		__l2cap_sock_close(sk, 0);

		if (sock_flag(sk, SOCK_LINGER) && sk->sk_lingertime)
			err = bt_sock_wait_state(sk, BT_CLOSED,
							sk->sk_lingertime);
	}
	release_sock(sk);
	return err;
}

static int l2cap_sock_release(struct socket *sock)
{
	struct sock *sk = sock->sk;
	int err;

	BT_DBG("sock %p, sk %p", sock, sk);

	if (!sk)
		return 0;

	err = l2cap_sock_shutdown(sock, 2);

	sock_orphan(sk);
	l2cap_sock_kill(sk);
	return err;
}

static void l2cap_chan_ready(struct sock *sk)
{
	struct sock *parent = bt_sk(sk)->parent;

	BT_DBG("sk %p, parent %p", sk, parent);

	l2cap_pi(sk)->conf_state = 0;
	l2cap_sock_clear_timer(sk);

	if (!parent) {
		/* Outgoing channel.
		 * Wake up socket sleeping on connect.
		 */
		sk->sk_state = BT_CONNECTED;
		sk->sk_state_change(sk);
	} else {
		/* Incoming channel.
		 * Wake up socket sleeping on accept.
		 */
		parent->sk_data_ready(parent, 0);
	}
}

/* Copy frame to all raw sockets on that connection */
static void l2cap_raw_recv(struct l2cap_conn *conn, struct sk_buff *skb)
{
	struct l2cap_chan_list *l = &conn->chan_list;
	struct sk_buff *nskb;
	struct sock *sk;

	BT_DBG("conn %p", conn);

	read_lock(&l->lock);
	for (sk = l->head; sk; sk = l2cap_pi(sk)->next_c) {
		if (sk->sk_type != SOCK_RAW)
			continue;

		/* Don't send frame to the socket it came from */
		if (skb->sk == sk)
			continue;
		nskb = skb_clone(skb, GFP_ATOMIC);
		if (!nskb)
			continue;

		if (sock_queue_rcv_skb(sk, nskb))
			kfree_skb(nskb);
	}
	read_unlock(&l->lock);
}

/* ---- L2CAP signalling commands ---- */
static struct sk_buff *l2cap_build_cmd(struct l2cap_conn *conn,
				u8 code, u8 ident, u16 dlen, void *data)
{
	struct sk_buff *skb, **frag;
	struct l2cap_cmd_hdr *cmd;
	struct l2cap_hdr *lh;
	int len, count;

	BT_DBG("conn %p, code 0x%2.2x, ident 0x%2.2x, len %d",
			conn, code, ident, dlen);

	len = L2CAP_HDR_SIZE + L2CAP_CMD_HDR_SIZE + dlen;
	count = min_t(unsigned int, conn->mtu, len);

	skb = bt_skb_alloc(count, GFP_ATOMIC);
	if (!skb)
		return NULL;

	lh = (struct l2cap_hdr *) skb_put(skb, L2CAP_HDR_SIZE);
	lh->len = cpu_to_le16(L2CAP_CMD_HDR_SIZE + dlen);
	lh->cid = cpu_to_le16(L2CAP_CID_SIGNALING);

	cmd = (struct l2cap_cmd_hdr *) skb_put(skb, L2CAP_CMD_HDR_SIZE);
	cmd->code  = code;
	cmd->ident = ident;
	cmd->len   = cpu_to_le16(dlen);

	if (dlen) {
		count -= L2CAP_HDR_SIZE + L2CAP_CMD_HDR_SIZE;
		memcpy(skb_put(skb, count), data, count);
		data += count;
	}

	len -= skb->len;

	/* Continuation fragments (no L2CAP header) */
	frag = &skb_shinfo(skb)->frag_list;
	while (len) {
		count = min_t(unsigned int, conn->mtu, len);

		*frag = bt_skb_alloc(count, GFP_ATOMIC);
		if (!*frag)
			goto fail;

		memcpy(skb_put(*frag, count), data, count);

		len  -= count;
		data += count;

		frag = &(*frag)->next;
	}

	return skb;

fail:
	kfree_skb(skb);
	return NULL;
}

static inline int l2cap_get_conf_opt(void **ptr, int *type, int *olen, unsigned long *val)
{
	struct l2cap_conf_opt *opt = *ptr;
	int len;

	len = L2CAP_CONF_OPT_SIZE + opt->len;
	*ptr += len;

	*type = opt->type;
	*olen = opt->len;

	switch (opt->len) {
	case 1:
		*val = *((u8 *) opt->val);
		break;

	case 2:
		*val = __le16_to_cpu(*((__le16 *) opt->val));
		break;

	case 4:
		*val = __le32_to_cpu(*((__le32 *) opt->val));
		break;

	default:
		*val = (unsigned long) opt->val;
		break;
	}

	BT_DBG("type 0x%2.2x len %d val 0x%lx", *type, opt->len, *val);
	return len;
}

static void l2cap_add_conf_opt(void **ptr, u8 type, u8 len, unsigned long val)
{
	struct l2cap_conf_opt *opt = *ptr;

	BT_DBG("type 0x%2.2x len %d val 0x%lx", type, len, val);

	opt->type = type;
	opt->len  = len;

	switch (len) {
	case 1:
		*((u8 *) opt->val)  = val;
		break;

	case 2:
		*((__le16 *) opt->val) = cpu_to_le16(val);
		break;

	case 4:
		*((__le32 *) opt->val) = cpu_to_le32(val);
		break;

	default:
		memcpy(opt->val, (void *) val, len);
		break;
	}

	*ptr += L2CAP_CONF_OPT_SIZE + len;
}

static int l2cap_mode_supported(__u8 mode, __u32 feat_mask)
{
	u32 local_feat_mask = l2cap_feat_mask;
	if (enable_ertm)
		local_feat_mask |= L2CAP_FEAT_ERTM | L2CAP_FEAT_STREAMING;

	switch (mode) {
	case L2CAP_MODE_ERTM:
		return L2CAP_FEAT_ERTM & feat_mask & local_feat_mask;
	case L2CAP_MODE_STREAMING:
		return L2CAP_FEAT_STREAMING & feat_mask & local_feat_mask;
	default:
		return 0x00;
	}
}

static inline __u8 l2cap_select_mode(__u8 mode, __u16 remote_feat_mask)
{
	switch (mode) {
	case L2CAP_MODE_STREAMING:
	case L2CAP_MODE_ERTM:
		if (l2cap_mode_supported(mode, remote_feat_mask))
			return mode;
		/* fall through */
	default:
		return L2CAP_MODE_BASIC;
	}
}

static int l2cap_build_conf_req(struct sock *sk, void *data)
{
	struct l2cap_pinfo *pi = l2cap_pi(sk);
	struct l2cap_conf_req *req = data;
	struct l2cap_conf_rfc rfc = { .mode = L2CAP_MODE_BASIC };
	void *ptr = req->data;

	BT_DBG("sk %p", sk);

	if (pi->num_conf_req || pi->num_conf_rsp)
		goto done;

	switch (pi->mode) {
	case L2CAP_MODE_STREAMING:
	case L2CAP_MODE_ERTM:
		pi->conf_state |= L2CAP_CONF_STATE2_DEVICE;
		if (!l2cap_mode_supported(pi->mode, pi->conn->feat_mask))
			l2cap_send_disconn_req(pi->conn, sk);
		break;
	default:
		pi->mode = l2cap_select_mode(rfc.mode, pi->conn->feat_mask);
		break;
	}

done:
	switch (pi->mode) {
	case L2CAP_MODE_BASIC:
		if (pi->imtu != L2CAP_DEFAULT_MTU)
			l2cap_add_conf_opt(&ptr, L2CAP_CONF_MTU, 2, pi->imtu);
		break;

	case L2CAP_MODE_ERTM:
		rfc.mode            = L2CAP_MODE_ERTM;
		rfc.txwin_size      = L2CAP_DEFAULT_TX_WINDOW;
		rfc.max_transmit    = L2CAP_DEFAULT_MAX_TX;
		rfc.retrans_timeout = 0;
		rfc.monitor_timeout = 0;
		rfc.max_pdu_size    = cpu_to_le16(L2CAP_DEFAULT_MAX_PDU_SIZE);

		l2cap_add_conf_opt(&ptr, L2CAP_CONF_RFC,
					sizeof(rfc), (unsigned long) &rfc);

		if (!(pi->conn->feat_mask & L2CAP_FEAT_FCS))
			break;

		if (pi->fcs == L2CAP_FCS_NONE ||
				pi->conf_state & L2CAP_CONF_NO_FCS_RECV) {
			pi->fcs = L2CAP_FCS_NONE;
			l2cap_add_conf_opt(&ptr, L2CAP_CONF_FCS, 1, pi->fcs);
		}
		break;

	case L2CAP_MODE_STREAMING:
		rfc.mode            = L2CAP_MODE_STREAMING;
		rfc.txwin_size      = 0;
		rfc.max_transmit    = 0;
		rfc.retrans_timeout = 0;
		rfc.monitor_timeout = 0;
		rfc.max_pdu_size    = cpu_to_le16(L2CAP_DEFAULT_MAX_PDU_SIZE);

		l2cap_add_conf_opt(&ptr, L2CAP_CONF_RFC,
					sizeof(rfc), (unsigned long) &rfc);

		if (!(pi->conn->feat_mask & L2CAP_FEAT_FCS))
			break;

		if (pi->fcs == L2CAP_FCS_NONE ||
				pi->conf_state & L2CAP_CONF_NO_FCS_RECV) {
			pi->fcs = L2CAP_FCS_NONE;
			l2cap_add_conf_opt(&ptr, L2CAP_CONF_FCS, 1, pi->fcs);
		}
		break;
	}

	/* FIXME: Need actual value of the flush timeout */
	//if (flush_to != L2CAP_DEFAULT_FLUSH_TO)
	//   l2cap_add_conf_opt(&ptr, L2CAP_CONF_FLUSH_TO, 2, pi->flush_to);

	req->dcid  = cpu_to_le16(pi->dcid);
	req->flags = cpu_to_le16(0);

	return ptr - data;
}

static int l2cap_parse_conf_req(struct sock *sk, void *data)
{
	struct l2cap_pinfo *pi = l2cap_pi(sk);
	struct l2cap_conf_rsp *rsp = data;
	void *ptr = rsp->data;
	void *req = pi->conf_req;
	int len = pi->conf_len;
	int type, hint, olen;
	unsigned long val;
	struct l2cap_conf_rfc rfc = { .mode = L2CAP_MODE_BASIC };
	u16 mtu = L2CAP_DEFAULT_MTU;
	u16 result = L2CAP_CONF_SUCCESS;

	BT_DBG("sk %p", sk);

	while (len >= L2CAP_CONF_OPT_SIZE) {
		len -= l2cap_get_conf_opt(&req, &type, &olen, &val);

		hint  = type & L2CAP_CONF_HINT;
		type &= L2CAP_CONF_MASK;

		switch (type) {
		case L2CAP_CONF_MTU:
			mtu = val;
			break;

		case L2CAP_CONF_FLUSH_TO:
			pi->flush_to = val;
			break;

		case L2CAP_CONF_QOS:
			break;

		case L2CAP_CONF_RFC:
			if (olen == sizeof(rfc))
				memcpy(&rfc, (void *) val, olen);
			break;

		case L2CAP_CONF_FCS:
			if (val == L2CAP_FCS_NONE)
				pi->conf_state |= L2CAP_CONF_NO_FCS_RECV;

			break;

		default:
			if (hint)
				break;

			result = L2CAP_CONF_UNKNOWN;
			*((u8 *) ptr++) = type;
			break;
		}
	}

	if (pi->num_conf_rsp || pi->num_conf_req)
		goto done;

	switch (pi->mode) {
	case L2CAP_MODE_STREAMING:
	case L2CAP_MODE_ERTM:
		pi->conf_state |= L2CAP_CONF_STATE2_DEVICE;
		if (!l2cap_mode_supported(pi->mode, pi->conn->feat_mask))
			return -ECONNREFUSED;
		break;
	default:
		pi->mode = l2cap_select_mode(rfc.mode, pi->conn->feat_mask);
		break;
	}

done:
	if (pi->mode != rfc.mode) {
		result = L2CAP_CONF_UNACCEPT;
		rfc.mode = pi->mode;

		if (pi->num_conf_rsp == 1)
			return -ECONNREFUSED;

		l2cap_add_conf_opt(&ptr, L2CAP_CONF_RFC,
					sizeof(rfc), (unsigned long) &rfc);
	}


	if (result == L2CAP_CONF_SUCCESS) {
		/* Configure output options and let the other side know
		 * which ones we don't like. */

		if (mtu < L2CAP_DEFAULT_MIN_MTU)
			result = L2CAP_CONF_UNACCEPT;
		else {
			pi->omtu = mtu;
			pi->conf_state |= L2CAP_CONF_MTU_DONE;
		}
		l2cap_add_conf_opt(&ptr, L2CAP_CONF_MTU, 2, pi->omtu);

		switch (rfc.mode) {
		case L2CAP_MODE_BASIC:
			pi->fcs = L2CAP_FCS_NONE;
			pi->conf_state |= L2CAP_CONF_MODE_DONE;
			break;

		case L2CAP_MODE_ERTM:
			pi->remote_tx_win = rfc.txwin_size;
			pi->remote_max_tx = rfc.max_transmit;
			pi->max_pdu_size = rfc.max_pdu_size;

			rfc.retrans_timeout = L2CAP_DEFAULT_RETRANS_TO;
			rfc.monitor_timeout = L2CAP_DEFAULT_MONITOR_TO;

			pi->conf_state |= L2CAP_CONF_MODE_DONE;

			l2cap_add_conf_opt(&ptr, L2CAP_CONF_RFC,
					sizeof(rfc), (unsigned long) &rfc);

			break;

		case L2CAP_MODE_STREAMING:
			pi->remote_tx_win = rfc.txwin_size;
			pi->max_pdu_size = rfc.max_pdu_size;

			pi->conf_state |= L2CAP_CONF_MODE_DONE;

			l2cap_add_conf_opt(&ptr, L2CAP_CONF_RFC,
					sizeof(rfc), (unsigned long) &rfc);

			break;

		default:
			result = L2CAP_CONF_UNACCEPT;

			memset(&rfc, 0, sizeof(rfc));
			rfc.mode = pi->mode;
		}

		if (result == L2CAP_CONF_SUCCESS)
			pi->conf_state |= L2CAP_CONF_OUTPUT_DONE;
	}
	rsp->scid   = cpu_to_le16(pi->dcid);
	rsp->result = cpu_to_le16(result);
	rsp->flags  = cpu_to_le16(0x0000);

	return ptr - data;
}

static int l2cap_parse_conf_rsp(struct sock *sk, void *rsp, int len, void *data, u16 *result)
{
	struct l2cap_pinfo *pi = l2cap_pi(sk);
	struct l2cap_conf_req *req = data;
	void *ptr = req->data;
	int type, olen;
	unsigned long val;
	struct l2cap_conf_rfc rfc;

	BT_DBG("sk %p, rsp %p, len %d, req %p", sk, rsp, len, data);

	while (len >= L2CAP_CONF_OPT_SIZE) {
		len -= l2cap_get_conf_opt(&rsp, &type, &olen, &val);

		switch (type) {
		case L2CAP_CONF_MTU:
			if (val < L2CAP_DEFAULT_MIN_MTU) {
				*result = L2CAP_CONF_UNACCEPT;
				pi->omtu = L2CAP_DEFAULT_MIN_MTU;
			} else
				pi->omtu = val;
			l2cap_add_conf_opt(&ptr, L2CAP_CONF_MTU, 2, pi->omtu);
			break;

		case L2CAP_CONF_FLUSH_TO:
			pi->flush_to = val;
			l2cap_add_conf_opt(&ptr, L2CAP_CONF_FLUSH_TO,
							2, pi->flush_to);
			break;

		case L2CAP_CONF_RFC:
			if (olen == sizeof(rfc))
				memcpy(&rfc, (void *)val, olen);

			if ((pi->conf_state & L2CAP_CONF_STATE2_DEVICE) &&
							rfc.mode != pi->mode)
				return -ECONNREFUSED;

			pi->mode = rfc.mode;
			pi->fcs = 0;

			l2cap_add_conf_opt(&ptr, L2CAP_CONF_RFC,
					sizeof(rfc), (unsigned long) &rfc);
			break;
		}
	}

	if (*result == L2CAP_CONF_SUCCESS) {
		switch (rfc.mode) {
		case L2CAP_MODE_ERTM:
			pi->remote_tx_win   = rfc.txwin_size;
			pi->retrans_timeout = rfc.retrans_timeout;
			pi->monitor_timeout = rfc.monitor_timeout;
			pi->max_pdu_size    = le16_to_cpu(rfc.max_pdu_size);
			break;
		case L2CAP_MODE_STREAMING:
			pi->max_pdu_size    = le16_to_cpu(rfc.max_pdu_size);
			break;
		}
	}

	req->dcid   = cpu_to_le16(pi->dcid);
	req->flags  = cpu_to_le16(0x0000);

	return ptr - data;
}

static int l2cap_build_conf_rsp(struct sock *sk, void *data, u16 result, u16 flags)
{
	struct l2cap_conf_rsp *rsp = data;
	void *ptr = rsp->data;

	BT_DBG("sk %p", sk);

	rsp->scid   = cpu_to_le16(l2cap_pi(sk)->dcid);
	rsp->result = cpu_to_le16(result);
	rsp->flags  = cpu_to_le16(flags);

	return ptr - data;
}

static inline int l2cap_command_rej(struct l2cap_conn *conn, struct l2cap_cmd_hdr *cmd, u8 *data)
{
	struct l2cap_cmd_rej *rej = (struct l2cap_cmd_rej *) data;

	if (rej->reason != 0x0000)
		return 0;

	if ((conn->info_state & L2CAP_INFO_FEAT_MASK_REQ_SENT) &&
					cmd->ident == conn->info_ident) {
		del_timer(&conn->info_timer);

		conn->info_state |= L2CAP_INFO_FEAT_MASK_REQ_DONE;
		conn->info_ident = 0;

		l2cap_conn_start(conn);
	}

	return 0;
}

static inline int l2cap_connect_req(struct l2cap_conn *conn, struct l2cap_cmd_hdr *cmd, u8 *data)
{
	struct l2cap_chan_list *list = &conn->chan_list;
	struct l2cap_conn_req *req = (struct l2cap_conn_req *) data;
	struct l2cap_conn_rsp rsp;
	struct sock *sk, *parent;
	int result, status = L2CAP_CS_NO_INFO;

	u16 dcid = 0, scid = __le16_to_cpu(req->scid);
	__le16 psm = req->psm;

	BT_DBG("psm 0x%2.2x scid 0x%4.4x", psm, scid);

	/* Check if we have socket listening on psm */
	parent = l2cap_get_sock_by_psm(BT_LISTEN, psm, conn->src);
	if (!parent) {
		result = L2CAP_CR_BAD_PSM;
		goto sendresp;
	}

	/* Check if the ACL is secure enough (if not SDP) */
	if (psm != cpu_to_le16(0x0001) &&
				!hci_conn_check_link_mode(conn->hcon)) {
		conn->disc_reason = 0x05;
		result = L2CAP_CR_SEC_BLOCK;
		goto response;
	}

	result = L2CAP_CR_NO_MEM;

	/* Check for backlog size */
	if (sk_acceptq_is_full(parent)) {
		BT_DBG("backlog full %d", parent->sk_ack_backlog);
		goto response;
	}

	sk = l2cap_sock_alloc(sock_net(parent), NULL, BTPROTO_L2CAP, GFP_ATOMIC);
	if (!sk)
		goto response;

	write_lock_bh(&list->lock);

	/* Check if we already have channel with that dcid */
	if (__l2cap_get_chan_by_dcid(list, scid)) {
		write_unlock_bh(&list->lock);
		sock_set_flag(sk, SOCK_ZAPPED);
		l2cap_sock_kill(sk);
		goto response;
	}

	hci_conn_hold(conn->hcon);

	l2cap_sock_init(sk, parent);
	bacpy(&bt_sk(sk)->src, conn->src);
	bacpy(&bt_sk(sk)->dst, conn->dst);
	l2cap_pi(sk)->psm  = psm;
	l2cap_pi(sk)->dcid = scid;

	__l2cap_chan_add(conn, sk, parent);
	dcid = l2cap_pi(sk)->scid;

	l2cap_sock_set_timer(sk, sk->sk_sndtimeo);

	l2cap_pi(sk)->ident = cmd->ident;

	if (conn->info_state & L2CAP_INFO_FEAT_MASK_REQ_DONE) {
		if (l2cap_check_security(sk)) {
			if (bt_sk(sk)->defer_setup) {
				sk->sk_state = BT_CONNECT2;
				result = L2CAP_CR_PEND;
				status = L2CAP_CS_AUTHOR_PEND;
				parent->sk_data_ready(parent, 0);
			} else {
				sk->sk_state = BT_CONFIG;
				result = L2CAP_CR_SUCCESS;
				status = L2CAP_CS_NO_INFO;
			}
		} else {
			sk->sk_state = BT_CONNECT2;
			result = L2CAP_CR_PEND;
			status = L2CAP_CS_AUTHEN_PEND;
		}
	} else {
		sk->sk_state = BT_CONNECT2;
		result = L2CAP_CR_PEND;
		status = L2CAP_CS_NO_INFO;
	}

	write_unlock_bh(&list->lock);

response:
	bh_unlock_sock(parent);

sendresp:
	rsp.scid   = cpu_to_le16(scid);
	rsp.dcid   = cpu_to_le16(dcid);
	rsp.result = cpu_to_le16(result);
	rsp.status = cpu_to_le16(status);
	l2cap_send_cmd(conn, cmd->ident, L2CAP_CONN_RSP, sizeof(rsp), &rsp);

	if (result == L2CAP_CR_PEND && status == L2CAP_CS_NO_INFO) {
		struct l2cap_info_req info;
		info.type = cpu_to_le16(L2CAP_IT_FEAT_MASK);

		conn->info_state |= L2CAP_INFO_FEAT_MASK_REQ_SENT;
		conn->info_ident = l2cap_get_ident(conn);

		mod_timer(&conn->info_timer, jiffies +
					msecs_to_jiffies(L2CAP_INFO_TIMEOUT));

		l2cap_send_cmd(conn, conn->info_ident,
					L2CAP_INFO_REQ, sizeof(info), &info);
	}

	return 0;
}

static inline int l2cap_connect_rsp(struct l2cap_conn *conn, struct l2cap_cmd_hdr *cmd, u8 *data)
{
	struct l2cap_conn_rsp *rsp = (struct l2cap_conn_rsp *) data;
	u16 scid, dcid, result, status;
	struct sock *sk;
	u8 req[128];

	scid   = __le16_to_cpu(rsp->scid);
	dcid   = __le16_to_cpu(rsp->dcid);
	result = __le16_to_cpu(rsp->result);
	status = __le16_to_cpu(rsp->status);

	BT_DBG("dcid 0x%4.4x scid 0x%4.4x result 0x%2.2x status 0x%2.2x", dcid, scid, result, status);

	if (scid) {
		sk = l2cap_get_chan_by_scid(&conn->chan_list, scid);
		if (!sk)
			return 0;
	} else {
		sk = l2cap_get_chan_by_ident(&conn->chan_list, cmd->ident);
		if (!sk)
			return 0;
	}

	switch (result) {
	case L2CAP_CR_SUCCESS:
		sk->sk_state = BT_CONFIG;
		l2cap_pi(sk)->ident = 0;
		l2cap_pi(sk)->dcid = dcid;
		l2cap_pi(sk)->conf_state |= L2CAP_CONF_REQ_SENT;

		l2cap_pi(sk)->conf_state &= ~L2CAP_CONF_CONNECT_PEND;

		l2cap_send_cmd(conn, l2cap_get_ident(conn), L2CAP_CONF_REQ,
					l2cap_build_conf_req(sk, req), req);
		l2cap_pi(sk)->num_conf_req++;
		break;

	case L2CAP_CR_PEND:
		l2cap_pi(sk)->conf_state |= L2CAP_CONF_CONNECT_PEND;
		break;

	default:
		/* sync kernel.org patch. commit a49184c229535ebedbb659214db2d4d1d77b7c07 */
		/* don't delete l2cap channel if sk is owned by user */
		if (sock_owned_by_user(sk)) {
			sk->sk_state = BT_DISCONN;
			l2cap_sock_clear_timer(sk);
			l2cap_sock_set_timer(sk, HZ / 5);
			break;
		}

		l2cap_chan_del(sk, ECONNREFUSED);
		break;
	}

	bh_unlock_sock(sk);
	return 0;
}

static inline int l2cap_config_req(struct l2cap_conn *conn, struct l2cap_cmd_hdr *cmd, u16 cmd_len, u8 *data)
{
	struct l2cap_conf_req *req = (struct l2cap_conf_req *) data;
	u16 dcid, flags;
	u8 rsp[64];
	struct sock *sk;
	int len;

	dcid  = __le16_to_cpu(req->dcid);
	flags = __le16_to_cpu(req->flags);

	BT_DBG("dcid 0x%4.4x flags 0x%2.2x", dcid, flags);

	sk = l2cap_get_chan_by_scid(&conn->chan_list, dcid);
	if (!sk)
		return -ENOENT;

	if (sk->sk_state == BT_DISCONN)
		goto unlock;

	/* Reject if config buffer is too small. */
	len = cmd_len - sizeof(*req);
	if (l2cap_pi(sk)->conf_len + len > sizeof(l2cap_pi(sk)->conf_req)) {
		l2cap_send_cmd(conn, cmd->ident, L2CAP_CONF_RSP,
				l2cap_build_conf_rsp(sk, rsp,
					L2CAP_CONF_REJECT, flags), rsp);
		goto unlock;
	}

	/* Store config. */
	memcpy(l2cap_pi(sk)->conf_req + l2cap_pi(sk)->conf_len, req->data, len);
	l2cap_pi(sk)->conf_len += len;

	if (flags & 0x0001) {
		/* Incomplete config. Send empty response. */
		l2cap_send_cmd(conn, cmd->ident, L2CAP_CONF_RSP,
				l2cap_build_conf_rsp(sk, rsp,
					L2CAP_CONF_SUCCESS, 0x0001), rsp);
		goto unlock;
	}

	/* Complete config. */
	len = l2cap_parse_conf_req(sk, rsp);
	if (len < 0) {
		l2cap_send_disconn_req(conn, sk);
		goto unlock;
	}

	l2cap_send_cmd(conn, cmd->ident, L2CAP_CONF_RSP, len, rsp);
	l2cap_pi(sk)->num_conf_rsp++;

	/* Reset config buffer. */
	l2cap_pi(sk)->conf_len = 0;

	if (!(l2cap_pi(sk)->conf_state & L2CAP_CONF_OUTPUT_DONE))
		goto unlock;

	if (l2cap_pi(sk)->conf_state & L2CAP_CONF_INPUT_DONE) {
		if (!(l2cap_pi(sk)->conf_state & L2CAP_CONF_NO_FCS_RECV)
				|| l2cap_pi(sk)->fcs != L2CAP_FCS_NONE)
			l2cap_pi(sk)->fcs = L2CAP_FCS_CRC16;

		sk->sk_state = BT_CONNECTED;
		l2cap_pi(sk)->next_tx_seq = 0;
		l2cap_pi(sk)->expected_ack_seq = 0;
		l2cap_pi(sk)->unacked_frames = 0;

		setup_timer(&l2cap_pi(sk)->retrans_timer,
				l2cap_retrans_timeout, (unsigned long) sk);
		setup_timer(&l2cap_pi(sk)->monitor_timer,
				l2cap_monitor_timeout, (unsigned long) sk);

		__skb_queue_head_init(TX_QUEUE(sk));
		__skb_queue_head_init(SREJ_QUEUE(sk));
		l2cap_chan_ready(sk);
		goto unlock;
	}

	if (!(l2cap_pi(sk)->conf_state & L2CAP_CONF_REQ_SENT)) {
		u8 buf[64];
		l2cap_send_cmd(conn, l2cap_get_ident(conn), L2CAP_CONF_REQ,
					l2cap_build_conf_req(sk, buf), buf);
		l2cap_pi(sk)->num_conf_req++;
	}

unlock:
	bh_unlock_sock(sk);
	return 0;
}

static inline int l2cap_config_rsp(struct l2cap_conn *conn, struct l2cap_cmd_hdr *cmd, u8 *data)
{
	struct l2cap_conf_rsp *rsp = (struct l2cap_conf_rsp *)data;
	u16 scid, flags, result;
	struct sock *sk;

	scid   = __le16_to_cpu(rsp->scid);
	flags  = __le16_to_cpu(rsp->flags);
	result = __le16_to_cpu(rsp->result);

	BT_DBG("scid 0x%4.4x flags 0x%2.2x result 0x%2.2x",
			scid, flags, result);

	sk = l2cap_get_chan_by_scid(&conn->chan_list, scid);
	if (!sk)
		return 0;

	switch (result) {
	case L2CAP_CONF_SUCCESS:
		break;

	case L2CAP_CONF_UNACCEPT:
		if (l2cap_pi(sk)->num_conf_rsp <= L2CAP_CONF_MAX_CONF_RSP) {
			int len = cmd->len - sizeof(*rsp);
			char req[64];

			/* throw out any old stored conf requests */
			result = L2CAP_CONF_SUCCESS;
			len = l2cap_parse_conf_rsp(sk, rsp->data,
							len, req, &result);
			if (len < 0) {
				l2cap_send_disconn_req(conn, sk);
				goto done;
			}

			l2cap_send_cmd(conn, l2cap_get_ident(conn),
						L2CAP_CONF_REQ, len, req);
			l2cap_pi(sk)->num_conf_req++;
			if (result != L2CAP_CONF_SUCCESS)
				goto done;
			break;
		}

	default:
		sk->sk_state = BT_DISCONN;
		sk->sk_err = ECONNRESET;
		l2cap_sock_set_timer(sk, HZ * 5);
		l2cap_send_disconn_req(conn, sk);
		goto done;
	}

	if (flags & 0x01)
		goto done;

	l2cap_pi(sk)->conf_state |= L2CAP_CONF_INPUT_DONE;

	if (l2cap_pi(sk)->conf_state & L2CAP_CONF_OUTPUT_DONE) {
		if (!(l2cap_pi(sk)->conf_state & L2CAP_CONF_NO_FCS_RECV)
				|| l2cap_pi(sk)->fcs != L2CAP_FCS_NONE)
			l2cap_pi(sk)->fcs = L2CAP_FCS_CRC16;

		sk->sk_state = BT_CONNECTED;
		l2cap_pi(sk)->expected_tx_seq = 0;
		l2cap_pi(sk)->buffer_seq = 0;
		l2cap_pi(sk)->num_to_ack = 0;
		__skb_queue_head_init(TX_QUEUE(sk));
		__skb_queue_head_init(SREJ_QUEUE(sk));
		l2cap_chan_ready(sk);
	}

done:
	bh_unlock_sock(sk);
	return 0;
}

static inline int l2cap_disconnect_req(struct l2cap_conn *conn, struct l2cap_cmd_hdr *cmd, u8 *data)
{
	struct l2cap_disconn_req *req = (struct l2cap_disconn_req *) data;
	struct l2cap_disconn_rsp rsp;
	u16 dcid, scid;
	struct sock *sk;

	scid = __le16_to_cpu(req->scid);
	dcid = __le16_to_cpu(req->dcid);

	BT_DBG("scid 0x%4.4x dcid 0x%4.4x", scid, dcid);

	sk = l2cap_get_chan_by_scid(&conn->chan_list, dcid);
	if (!sk)
		return 0;

	rsp.dcid = cpu_to_le16(l2cap_pi(sk)->scid);
	rsp.scid = cpu_to_le16(l2cap_pi(sk)->dcid);
	l2cap_send_cmd(conn, cmd->ident, L2CAP_DISCONN_RSP, sizeof(rsp), &rsp);

	sk->sk_shutdown = SHUTDOWN_MASK;

	skb_queue_purge(TX_QUEUE(sk));
	skb_queue_purge(SREJ_QUEUE(sk));
	del_timer(&l2cap_pi(sk)->retrans_timer);
	del_timer(&l2cap_pi(sk)->monitor_timer);

	/* sync kernel.org patch. commit a49184c229535ebedbb659214db2d4d1d77b7c07 */
	/* don't delete l2cap channel if sk is owned by user */
	if (sock_owned_by_user(sk)) {
		sk->sk_state = BT_DISCONN;
		l2cap_sock_clear_timer(sk);
		l2cap_sock_set_timer(sk, HZ / 5);
		bh_unlock_sock(sk);
		return 0;
	}

	l2cap_chan_del(sk, ECONNRESET);
	bh_unlock_sock(sk);

	l2cap_sock_kill(sk);
	return 0;
}

static inline int l2cap_disconnect_rsp(struct l2cap_conn *conn, struct l2cap_cmd_hdr *cmd, u8 *data)
{
	struct l2cap_disconn_rsp *rsp = (struct l2cap_disconn_rsp *) data;
	u16 dcid, scid;
	struct sock *sk;

	scid = __le16_to_cpu(rsp->scid);
	dcid = __le16_to_cpu(rsp->dcid);

	BT_DBG("dcid 0x%4.4x scid 0x%4.4x", dcid, scid);

	sk = l2cap_get_chan_by_scid(&conn->chan_list, scid);
	if (!sk)
		return 0;

	skb_queue_purge(TX_QUEUE(sk));
	skb_queue_purge(SREJ_QUEUE(sk));
	del_timer(&l2cap_pi(sk)->retrans_timer);
	del_timer(&l2cap_pi(sk)->monitor_timer);

	/* sync kernel.org patch. commit a49184c229535ebedbb659214db2d4d1d77b7c07 */
	/* don't delete l2cap channel if sk is owned by user */
	if (sock_owned_by_user(sk)) {
		sk->sk_state = BT_DISCONN;
		l2cap_sock_clear_timer(sk);
		l2cap_sock_set_timer(sk, HZ / 5);
		bh_unlock_sock(sk);
		return 0;
	}

	l2cap_chan_del(sk, 0);
	bh_unlock_sock(sk);

	l2cap_sock_kill(sk);
	return 0;
}

static inline int l2cap_information_req(struct l2cap_conn *conn, struct l2cap_cmd_hdr *cmd, u8 *data)
{
	struct l2cap_info_req *req = (struct l2cap_info_req *) data;
	u16 type;

	type = __le16_to_cpu(req->type);

	BT_DBG("type 0x%4.4x", type);

	if (type == L2CAP_IT_FEAT_MASK) {
		u8 buf[8];
		u32 feat_mask = l2cap_feat_mask;
		struct l2cap_info_rsp *rsp = (struct l2cap_info_rsp *) buf;
		rsp->type   = cpu_to_le16(L2CAP_IT_FEAT_MASK);
		rsp->result = cpu_to_le16(L2CAP_IR_SUCCESS);
		if (enable_ertm)
			feat_mask |= L2CAP_FEAT_ERTM | L2CAP_FEAT_STREAMING
							 | L2CAP_FEAT_FCS;
		put_unaligned_le32(feat_mask, rsp->data);
		l2cap_send_cmd(conn, cmd->ident,
					L2CAP_INFO_RSP, sizeof(buf), buf);
	} else if (type == L2CAP_IT_FIXED_CHAN) {
		u8 buf[12];
		struct l2cap_info_rsp *rsp = (struct l2cap_info_rsp *) buf;
		rsp->type   = cpu_to_le16(L2CAP_IT_FIXED_CHAN);
		rsp->result = cpu_to_le16(L2CAP_IR_SUCCESS);
		memcpy(buf + 4, l2cap_fixed_chan, 8);
		l2cap_send_cmd(conn, cmd->ident,
					L2CAP_INFO_RSP, sizeof(buf), buf);
	} else {
		struct l2cap_info_rsp rsp;
		rsp.type   = cpu_to_le16(type);
		rsp.result = cpu_to_le16(L2CAP_IR_NOTSUPP);
		l2cap_send_cmd(conn, cmd->ident,
					L2CAP_INFO_RSP, sizeof(rsp), &rsp);
	}

	return 0;
}

static inline int l2cap_information_rsp(struct l2cap_conn *conn, struct l2cap_cmd_hdr *cmd, u8 *data)
{
	struct l2cap_info_rsp *rsp = (struct l2cap_info_rsp *) data;
	u16 type, result;

	type   = __le16_to_cpu(rsp->type);
	result = __le16_to_cpu(rsp->result);

	BT_DBG("type 0x%4.4x result 0x%2.2x", type, result);

	del_timer(&conn->info_timer);

	if (type == L2CAP_IT_FEAT_MASK) {
		conn->feat_mask = get_unaligned_le32(rsp->data);

		if (conn->feat_mask & L2CAP_FEAT_FIXED_CHAN) {
			struct l2cap_info_req req;
			req.type = cpu_to_le16(L2CAP_IT_FIXED_CHAN);

			conn->info_ident = l2cap_get_ident(conn);

			l2cap_send_cmd(conn, conn->info_ident,
					L2CAP_INFO_REQ, sizeof(req), &req);
		} else {
			conn->info_state |= L2CAP_INFO_FEAT_MASK_REQ_DONE;
			conn->info_ident = 0;

			l2cap_conn_start(conn);
		}
	} else if (type == L2CAP_IT_FIXED_CHAN) {
		conn->info_state |= L2CAP_INFO_FEAT_MASK_REQ_DONE;
		conn->info_ident = 0;

		l2cap_conn_start(conn);
	}

	return 0;
}

static inline void l2cap_sig_channel(struct l2cap_conn *conn, struct sk_buff *skb)
{
	u8 *data = skb->data;
	int len = skb->len;
	struct l2cap_cmd_hdr cmd;
	int err = 0;

	l2cap_raw_recv(conn, skb);

	while (len >= L2CAP_CMD_HDR_SIZE) {
		u16 cmd_len;
		memcpy(&cmd, data, L2CAP_CMD_HDR_SIZE);
		data += L2CAP_CMD_HDR_SIZE;
		len  -= L2CAP_CMD_HDR_SIZE;

		cmd_len = le16_to_cpu(cmd.len);

		BT_DBG("code 0x%2.2x len %d id 0x%2.2x", cmd.code, cmd_len, cmd.ident);

		if (cmd_len > len || !cmd.ident) {
			BT_DBG("corrupted command");
			break;
		}

		switch (cmd.code) {
		case L2CAP_COMMAND_REJ:
			l2cap_command_rej(conn, &cmd, data);
			break;

		case L2CAP_CONN_REQ:
			err = l2cap_connect_req(conn, &cmd, data);
			break;

		case L2CAP_CONN_RSP:
			err = l2cap_connect_rsp(conn, &cmd, data);
			break;

		case L2CAP_CONF_REQ:
			err = l2cap_config_req(conn, &cmd, cmd_len, data);
			break;

		case L2CAP_CONF_RSP:
			err = l2cap_config_rsp(conn, &cmd, data);
			break;

		case L2CAP_DISCONN_REQ:
			err = l2cap_disconnect_req(conn, &cmd, data);
			break;

		case L2CAP_DISCONN_RSP:
			err = l2cap_disconnect_rsp(conn, &cmd, data);
			break;

		case L2CAP_ECHO_REQ:
			l2cap_send_cmd(conn, cmd.ident, L2CAP_ECHO_RSP, cmd_len, data);
			break;

		case L2CAP_ECHO_RSP:
			break;

		case L2CAP_INFO_REQ:
			err = l2cap_information_req(conn, &cmd, data);
			break;

		case L2CAP_INFO_RSP:
			err = l2cap_information_rsp(conn, &cmd, data);
			break;

		default:
			BT_ERR("Unknown signaling command 0x%2.2x", cmd.code);
			err = -EINVAL;
			break;
		}

		if (err) {
			struct l2cap_cmd_rej rej;
			BT_DBG("error %d", err);

			/* FIXME: Map err to a valid reason */
			rej.reason = cpu_to_le16(0);
			l2cap_send_cmd(conn, cmd.ident, L2CAP_COMMAND_REJ, sizeof(rej), &rej);
		}

		data += cmd_len;
		len  -= cmd_len;
	}

	kfree_skb(skb);
}

static int l2cap_check_fcs(struct l2cap_pinfo *pi,  struct sk_buff *skb)
{
	u16 our_fcs, rcv_fcs;
	int hdr_size = L2CAP_HDR_SIZE + 2;

	if (pi->fcs == L2CAP_FCS_CRC16) {
		skb_trim(skb, skb->len - 2);
		rcv_fcs = get_unaligned_le16(skb->data + skb->len);
		our_fcs = crc16(0, skb->data - hdr_size, skb->len + hdr_size);

		if (our_fcs != rcv_fcs)
			return -EINVAL;
	}
	return 0;
}

static void l2cap_add_to_srej_queue(struct sock *sk, struct sk_buff *skb, u8 tx_seq, u8 sar)
{
	struct sk_buff *next_skb;

	bt_cb(skb)->tx_seq = tx_seq;
	bt_cb(skb)->sar = sar;

	next_skb = skb_peek(SREJ_QUEUE(sk));
	if (!next_skb) {
		__skb_queue_tail(SREJ_QUEUE(sk), skb);
		return;
	}

	do {
		if (bt_cb(next_skb)->tx_seq > tx_seq) {
			__skb_queue_before(SREJ_QUEUE(sk), next_skb, skb);
			return;
		}

		if (skb_queue_is_last(SREJ_QUEUE(sk), next_skb))
			break;

	} while((next_skb = skb_queue_next(SREJ_QUEUE(sk), next_skb)));

	__skb_queue_tail(SREJ_QUEUE(sk), skb);
}

static int l2cap_sar_reassembly_sdu(struct sock *sk, struct sk_buff *skb, u16 control)
{
	struct l2cap_pinfo *pi = l2cap_pi(sk);
	struct sk_buff *_skb;
	int err = -EINVAL;

	switch (control & L2CAP_CTRL_SAR) {
	case L2CAP_SDU_UNSEGMENTED:
		if (pi->conn_state & L2CAP_CONN_SAR_SDU) {
			kfree_skb(pi->sdu);
			break;
		}

		err = sock_queue_rcv_skb(sk, skb);
		if (!err)
			return 0;

		break;

	case L2CAP_SDU_START:
		if (pi->conn_state & L2CAP_CONN_SAR_SDU) {
			kfree_skb(pi->sdu);
			break;
		}

		pi->sdu_len = get_unaligned_le16(skb->data);
		skb_pull(skb, 2);

		pi->sdu = bt_skb_alloc(pi->sdu_len, GFP_ATOMIC);
		if (!pi->sdu) {
			err = -ENOMEM;
			break;
		}

		memcpy(skb_put(pi->sdu, skb->len), skb->data, skb->len);

		pi->conn_state |= L2CAP_CONN_SAR_SDU;
		pi->partial_sdu_len = skb->len;
		err = 0;
		break;

	case L2CAP_SDU_CONTINUE:
		if (!(pi->conn_state & L2CAP_CONN_SAR_SDU))
			break;

		memcpy(skb_put(pi->sdu, skb->len), skb->data, skb->len);

		pi->partial_sdu_len += skb->len;
		if (pi->partial_sdu_len > pi->sdu_len)
			kfree_skb(pi->sdu);
		else
			err = 0;

		break;

	case L2CAP_SDU_END:
		if (!(pi->conn_state & L2CAP_CONN_SAR_SDU))
			break;

		memcpy(skb_put(pi->sdu, skb->len), skb->data, skb->len);

		pi->conn_state &= ~L2CAP_CONN_SAR_SDU;
		pi->partial_sdu_len += skb->len;

		if (pi->partial_sdu_len == pi->sdu_len) {
			_skb = skb_clone(pi->sdu, GFP_ATOMIC);
			err = sock_queue_rcv_skb(sk, _skb);
			if (err < 0)
				kfree_skb(_skb);
		}
		kfree_skb(pi->sdu);
		err = 0;

		break;
	}

	kfree_skb(skb);
	return err;
}

static void l2cap_check_srej_gap(struct sock *sk, u8 tx_seq)
{
	struct sk_buff *skb;
	u16 control = 0;

	while((skb = skb_peek(SREJ_QUEUE(sk)))) {
		if (bt_cb(skb)->tx_seq != tx_seq)
			break;

		skb = skb_dequeue(SREJ_QUEUE(sk));
		control |= bt_cb(skb)->sar << L2CAP_CTRL_SAR_SHIFT;
		l2cap_sar_reassembly_sdu(sk, skb, control);
		l2cap_pi(sk)->buffer_seq_srej =
			(l2cap_pi(sk)->buffer_seq_srej + 1) % 64;
		tx_seq++;
	}
}

static void l2cap_resend_srejframe(struct sock *sk, u8 tx_seq)
{
	struct l2cap_pinfo *pi = l2cap_pi(sk);
	struct srej_list *l, *tmp;
	u16 control;

	list_for_each_entry_safe(l,tmp, SREJ_LIST(sk), list) {
		if (l->tx_seq == tx_seq) {
			list_del(&l->list);
			kfree(l);
			return;
		}
		control = L2CAP_SUPER_SELECT_REJECT;
		control |= l->tx_seq << L2CAP_CTRL_REQSEQ_SHIFT;
		l2cap_send_sframe(pi, control);
		list_del(&l->list);
		list_add_tail(&l->list, SREJ_LIST(sk));
	}
}

static void l2cap_send_srejframe(struct sock *sk, u8 tx_seq)
{
	struct l2cap_pinfo *pi = l2cap_pi(sk);
	struct srej_list *new;
	u16 control;

	while (tx_seq != pi->expected_tx_seq) {
		control = L2CAP_SUPER_SELECT_REJECT;
		control |= pi->expected_tx_seq << L2CAP_CTRL_REQSEQ_SHIFT;
		if (pi->conn_state & L2CAP_CONN_SEND_PBIT) {
			control |= L2CAP_CTRL_POLL;
			pi->conn_state &= ~L2CAP_CONN_SEND_PBIT;
		}
		l2cap_send_sframe(pi, control);

		new = kzalloc(sizeof(struct srej_list), GFP_ATOMIC);
		new->tx_seq = pi->expected_tx_seq++;
		list_add_tail(&new->list, SREJ_LIST(sk));
	}
	pi->expected_tx_seq++;
}

static inline int l2cap_data_channel_iframe(struct sock *sk, u16 rx_control, struct sk_buff *skb)
{
	struct l2cap_pinfo *pi = l2cap_pi(sk);
	u8 tx_seq = __get_txseq(rx_control);
	u16 tx_control = 0;
	u8 sar = rx_control >> L2CAP_CTRL_SAR_SHIFT;
	int err = 0;

	BT_DBG("sk %p rx_control 0x%4.4x len %d", sk, rx_control, skb->len);

	if (tx_seq == pi->expected_tx_seq)
		goto expected;

	if (pi->conn_state & L2CAP_CONN_SREJ_SENT) {
		struct srej_list *first;

		first = list_first_entry(SREJ_LIST(sk),
				struct srej_list, list);
		if (tx_seq == first->tx_seq) {
			l2cap_add_to_srej_queue(sk, skb, tx_seq, sar);
			l2cap_check_srej_gap(sk, tx_seq);

			list_del(&first->list);
			kfree(first);

			if (list_empty(SREJ_LIST(sk))) {
				pi->buffer_seq = pi->buffer_seq_srej;
				pi->conn_state &= ~L2CAP_CONN_SREJ_SENT;
			}
		} else {
			struct srej_list *l;
			l2cap_add_to_srej_queue(sk, skb, tx_seq, sar);

			list_for_each_entry(l, SREJ_LIST(sk), list) {
				if (l->tx_seq == tx_seq) {
					l2cap_resend_srejframe(sk, tx_seq);
					return 0;
				}
			}
			l2cap_send_srejframe(sk, tx_seq);
		}
	} else {
		pi->conn_state |= L2CAP_CONN_SREJ_SENT;

		INIT_LIST_HEAD(SREJ_LIST(sk));
		pi->buffer_seq_srej = pi->buffer_seq;

		__skb_queue_head_init(SREJ_QUEUE(sk));
		l2cap_add_to_srej_queue(sk, skb, tx_seq, sar);

		pi->conn_state |= L2CAP_CONN_SEND_PBIT;

		l2cap_send_srejframe(sk, tx_seq);
	}
	return 0;

expected:
	pi->expected_tx_seq = (pi->expected_tx_seq + 1) % 64;

	if (pi->conn_state & L2CAP_CONN_SREJ_SENT) {
		l2cap_add_to_srej_queue(sk, skb, tx_seq, sar);
		return 0;
	}

	pi->buffer_seq = (pi->buffer_seq + 1) % 64;

	err = l2cap_sar_reassembly_sdu(sk, skb, rx_control);
	if (err < 0)
		return err;

	pi->num_to_ack = (pi->num_to_ack + 1) % L2CAP_DEFAULT_NUM_TO_ACK;
	if (pi->num_to_ack == L2CAP_DEFAULT_NUM_TO_ACK - 1) {
		tx_control |= L2CAP_SUPER_RCV_READY;
		tx_control |= pi->buffer_seq << L2CAP_CTRL_REQSEQ_SHIFT;
		l2cap_send_sframe(pi, tx_control);
	}
	return 0;
}

static inline int l2cap_data_channel_sframe(struct sock *sk, u16 rx_control, struct sk_buff *skb)
{
	struct l2cap_pinfo *pi = l2cap_pi(sk);
	u8 tx_seq = __get_reqseq(rx_control);

	BT_DBG("sk %p rx_control 0x%4.4x len %d", sk, rx_control, skb->len);

	switch (rx_control & L2CAP_CTRL_SUPERVISE) {
	case L2CAP_SUPER_RCV_READY:
		if (rx_control & L2CAP_CTRL_POLL) {
			u16 control = L2CAP_CTRL_FINAL;
			control |= L2CAP_SUPER_RCV_READY |
				(pi->buffer_seq << L2CAP_CTRL_REQSEQ_SHIFT);
			l2cap_send_sframe(l2cap_pi(sk), control);
			pi->conn_state &= ~L2CAP_CONN_REMOTE_BUSY;

		} else if (rx_control & L2CAP_CTRL_FINAL) {
			pi->conn_state &= ~L2CAP_CONN_REMOTE_BUSY;
			pi->expected_ack_seq = tx_seq;
			l2cap_drop_acked_frames(sk);

			if (!(pi->conn_state & L2CAP_CONN_WAIT_F))
				break;

			pi->conn_state &= ~L2CAP_CONN_WAIT_F;
			del_timer(&pi->monitor_timer);

			if (pi->unacked_frames > 0)
				__mod_retrans_timer();
		} else {
			pi->expected_ack_seq = tx_seq;
			l2cap_drop_acked_frames(sk);

			if ((pi->conn_state & L2CAP_CONN_REMOTE_BUSY)
					&& (pi->unacked_frames > 0))
				__mod_retrans_timer();

			l2cap_ertm_send(sk);
			pi->conn_state &= ~L2CAP_CONN_REMOTE_BUSY;
		}
		break;

	case L2CAP_SUPER_REJECT:
		pi->conn_state &= ~L2CAP_CONN_REMOTE_BUSY;

		pi->expected_ack_seq = __get_reqseq(rx_control);
		l2cap_drop_acked_frames(sk);

		sk->sk_send_head = TX_QUEUE(sk)->next;
		pi->next_tx_seq = pi->expected_ack_seq;

		l2cap_ertm_send(sk);

		break;

	case L2CAP_SUPER_SELECT_REJECT:
		pi->conn_state &= ~L2CAP_CONN_REMOTE_BUSY;

		if (rx_control & L2CAP_CTRL_POLL) {
			l2cap_retransmit_frame(sk, tx_seq);
			pi->expected_ack_seq = tx_seq;
			l2cap_drop_acked_frames(sk);
			l2cap_ertm_send(sk);
			if (pi->conn_state & L2CAP_CONN_WAIT_F) {
				pi->srej_save_reqseq = tx_seq;
				pi->conn_state |= L2CAP_CONN_SREJ_ACT;
			}
		} else if (rx_control & L2CAP_CTRL_FINAL) {
			if ((pi->conn_state & L2CAP_CONN_SREJ_ACT) &&
					pi->srej_save_reqseq == tx_seq)
				pi->srej_save_reqseq &= ~L2CAP_CONN_SREJ_ACT;
			else
				l2cap_retransmit_frame(sk, tx_seq);
		}
		else {
			l2cap_retransmit_frame(sk, tx_seq);
			if (pi->conn_state & L2CAP_CONN_WAIT_F) {
				pi->srej_save_reqseq = tx_seq;
				pi->conn_state |= L2CAP_CONN_SREJ_ACT;
			}
		}
		break;

	case L2CAP_SUPER_RCV_NOT_READY:
		pi->conn_state |= L2CAP_CONN_REMOTE_BUSY;
		pi->expected_ack_seq = tx_seq;
		l2cap_drop_acked_frames(sk);

		del_timer(&l2cap_pi(sk)->retrans_timer);
		if (rx_control & L2CAP_CTRL_POLL) {
			u16 control = L2CAP_CTRL_FINAL;
			l2cap_send_rr_or_rnr(l2cap_pi(sk), control);
		}
		break;
	}

	return 0;
}

static inline int l2cap_data_channel(struct l2cap_conn *conn, u16 cid, struct sk_buff *skb)
{
	struct sock *sk;
	struct l2cap_pinfo *pi;
	u16 control, len;
	u8 tx_seq;
	int err;

	sk = l2cap_get_chan_by_scid(&conn->chan_list, cid);
	if (!sk) {
		BT_DBG("unknown cid 0x%4.4x", cid);
		goto drop;
	}

	pi = l2cap_pi(sk);

	BT_DBG("sk %p, len %d", sk, skb->len);

	if (sk->sk_state != BT_CONNECTED)
		goto drop;

	switch (pi->mode) {
	case L2CAP_MODE_BASIC:
		/* If socket recv buffers overflows we drop data here
		 * which is *bad* because L2CAP has to be reliable.
		 * But we don't have any other choice. L2CAP doesn't
		 * provide flow control mechanism. */

		if (pi->imtu < skb->len)
			goto drop;

		if (!sock_queue_rcv_skb(sk, skb))
			goto done;
		break;

	case L2CAP_MODE_ERTM:
		control = get_unaligned_le16(skb->data);
		skb_pull(skb, 2);
		len = skb->len;

		if (__is_sar_start(control))
			len -= 2;

		if (pi->fcs == L2CAP_FCS_CRC16)
			len -= 2;

		/*
		 * We can just drop the corrupted I-frame here.
		 * Receiver will miss it and start proper recovery
		 * procedures and ask retransmission.
		 */
		if (len > L2CAP_DEFAULT_MAX_PDU_SIZE)
			goto drop;

		if (l2cap_check_fcs(pi, skb))
			goto drop;

		if (__is_iframe(control))
			err = l2cap_data_channel_iframe(sk, control, skb);
		else
			err = l2cap_data_channel_sframe(sk, control, skb);

		if (!err)
			goto done;
		break;

	case L2CAP_MODE_STREAMING:
		control = get_unaligned_le16(skb->data);
		skb_pull(skb, 2);
		len = skb->len;

		if (__is_sar_start(control))
			len -= 2;

		if (pi->fcs == L2CAP_FCS_CRC16)
			len -= 2;

		if (len > L2CAP_DEFAULT_MAX_PDU_SIZE || __is_sframe(control))
			goto drop;

		if (l2cap_check_fcs(pi, skb))
			goto drop;

		tx_seq = __get_txseq(control);

		if (pi->expected_tx_seq == tx_seq)
			pi->expected_tx_seq = (pi->expected_tx_seq + 1) % 64;
		else
			pi->expected_tx_seq = tx_seq + 1;

		err = l2cap_sar_reassembly_sdu(sk, skb, control);

		goto done;

	default:
		BT_DBG("sk %p: bad mode 0x%2.2x", sk, l2cap_pi(sk)->mode);
		break;
	}

drop:
	kfree_skb(skb);

done:
	if (sk)
		bh_unlock_sock(sk);

	return 0;
}

static inline int l2cap_conless_channel(struct l2cap_conn *conn, __le16 psm, struct sk_buff *skb)
{
	struct sock *sk;

	sk = l2cap_get_sock_by_psm(0, psm, conn->src);
	if (!sk)
		goto drop;

	BT_DBG("sk %p, len %d", sk, skb->len);

	if (sk->sk_state != BT_BOUND && sk->sk_state != BT_CONNECTED)
		goto drop;

	if (l2cap_pi(sk)->imtu < skb->len)
		goto drop;

	if (!sock_queue_rcv_skb(sk, skb))
		goto done;

drop:
	kfree_skb(skb);

done:
	if (sk)
		bh_unlock_sock(sk);
	return 0;
}

static void l2cap_recv_frame(struct l2cap_conn *conn, struct sk_buff *skb)
{
	struct l2cap_hdr *lh = (void *) skb->data;
	u16 cid, len;
	__le16 psm;

	skb_pull(skb, L2CAP_HDR_SIZE);
	cid = __le16_to_cpu(lh->cid);
	len = __le16_to_cpu(lh->len);

	if (len != skb->len) {
		kfree_skb(skb);
		return;
	}

	BT_DBG("len %d, cid 0x%4.4x", len, cid);

	switch (cid) {
	case L2CAP_CID_SIGNALING:
		l2cap_sig_channel(conn, skb);
		break;

	case L2CAP_CID_CONN_LESS:
		psm = get_unaligned_le16(skb->data);
		skb_pull(skb, 2);
		l2cap_conless_channel(conn, psm, skb);
		break;

	default:
		l2cap_data_channel(conn, cid, skb);
		break;
	}
}

/* ---- L2CAP interface with lower layer (HCI) ---- */

static int l2cap_connect_ind(struct hci_dev *hdev, bdaddr_t *bdaddr, u8 type)
{
	int exact = 0, lm1 = 0, lm2 = 0;
	register struct sock *sk;
	struct hlist_node *node;

	if (type != ACL_LINK)
		return 0;

	BT_DBG("hdev %s, bdaddr %s", hdev->name, batostr(bdaddr));

	/* Find listening sockets and check their link_mode */
	read_lock(&l2cap_sk_list.lock);
	sk_for_each(sk, node, &l2cap_sk_list.head) {
		if (sk->sk_state != BT_LISTEN)
			continue;

		if (!bacmp(&bt_sk(sk)->src, &hdev->bdaddr)) {
			lm1 |= HCI_LM_ACCEPT;
			if (l2cap_pi(sk)->role_switch)
				lm1 |= HCI_LM_MASTER;
			exact++;
		} else if (!bacmp(&bt_sk(sk)->src, BDADDR_ANY)) {
			lm2 |= HCI_LM_ACCEPT;
			if (l2cap_pi(sk)->role_switch)
				lm2 |= HCI_LM_MASTER;
		}
	}
	read_unlock(&l2cap_sk_list.lock);

	return exact ? lm1 : lm2;
}

static int l2cap_connect_cfm(struct hci_conn *hcon, u8 status)
{
	struct l2cap_conn *conn;

	BT_DBG("hcon %p bdaddr %s status %d", hcon, batostr(&hcon->dst), status);

	if (hcon->type != ACL_LINK)
		return 0;

	if (!status) {
		conn = l2cap_conn_add(hcon, status);
		if (conn)
			l2cap_conn_ready(conn);
	} else
		l2cap_conn_del(hcon, bt_err(status));

	return 0;
}

static int l2cap_disconn_ind(struct hci_conn *hcon)
{
	struct l2cap_conn *conn = hcon->l2cap_data;

	BT_DBG("hcon %p", hcon);

	if (hcon->type != ACL_LINK || !conn)
		return 0x13;

	return conn->disc_reason;
}

static int l2cap_disconn_cfm(struct hci_conn *hcon, u8 reason)
{
	BT_DBG("hcon %p reason %d", hcon, reason);

	if (hcon->type != ACL_LINK)
		return 0;

	l2cap_conn_del(hcon, bt_err(reason));

	return 0;
}

static inline void l2cap_check_encryption(struct sock *sk, u8 encrypt)
{
	if (sk->sk_type != SOCK_SEQPACKET)
		return;

	if (encrypt == 0x00) {
		if (l2cap_pi(sk)->sec_level == BT_SECURITY_MEDIUM) {
			l2cap_sock_clear_timer(sk);
			l2cap_sock_set_timer(sk, HZ * 5);
		} else if (l2cap_pi(sk)->sec_level == BT_SECURITY_HIGH)
			__l2cap_sock_close(sk, ECONNREFUSED);
	} else {
		if (l2cap_pi(sk)->sec_level == BT_SECURITY_MEDIUM)
			l2cap_sock_clear_timer(sk);
	}
}

static int l2cap_security_cfm(struct hci_conn *hcon, u8 status, u8 encrypt)
{
	struct l2cap_chan_list *l;
	struct l2cap_conn *conn = hcon->l2cap_data;
	struct sock *sk;

	if (!conn)
		return 0;

	l = &conn->chan_list;

	BT_DBG("conn %p", conn);

	read_lock(&l->lock);

	for (sk = l->head; sk; sk = l2cap_pi(sk)->next_c) {
		bh_lock_sock(sk);

		if (l2cap_pi(sk)->conf_state & L2CAP_CONF_CONNECT_PEND) {
			bh_unlock_sock(sk);
			continue;
		}

		if (!status && (sk->sk_state == BT_CONNECTED ||
						sk->sk_state == BT_CONFIG)) {
			l2cap_check_encryption(sk, encrypt);
			bh_unlock_sock(sk);
			continue;
		}

		if (sk->sk_state == BT_CONNECT) {
			if (!status) {
				struct l2cap_conn_req req;
				req.scid = cpu_to_le16(l2cap_pi(sk)->scid);
				req.psm  = l2cap_pi(sk)->psm;

				l2cap_pi(sk)->ident = l2cap_get_ident(conn);

				l2cap_send_cmd(conn, l2cap_pi(sk)->ident,
					L2CAP_CONN_REQ, sizeof(req), &req);
			} else {
				l2cap_sock_clear_timer(sk);
				l2cap_sock_set_timer(sk, HZ / 10);
			}
		} else if (sk->sk_state == BT_CONNECT2) {
			struct l2cap_conn_rsp rsp;
			__u16 result;

			if (!status) {
				sk->sk_state = BT_CONFIG;
				result = L2CAP_CR_SUCCESS;
			} else {
				sk->sk_state = BT_DISCONN;
				l2cap_sock_set_timer(sk, HZ / 10);
				result = L2CAP_CR_SEC_BLOCK;
			}

			rsp.scid   = cpu_to_le16(l2cap_pi(sk)->dcid);
			rsp.dcid   = cpu_to_le16(l2cap_pi(sk)->scid);
			rsp.result = cpu_to_le16(result);
			rsp.status = cpu_to_le16(L2CAP_CS_NO_INFO);
			l2cap_send_cmd(conn, l2cap_pi(sk)->ident,
					L2CAP_CONN_RSP, sizeof(rsp), &rsp);
		}

		bh_unlock_sock(sk);
	}

	read_unlock(&l->lock);

	return 0;
}

static int l2cap_recv_acldata(struct hci_conn *hcon, struct sk_buff *skb, u16 flags)
{
	struct l2cap_conn *conn = hcon->l2cap_data;

	if (!conn && !(conn = l2cap_conn_add(hcon, 0)))
		goto drop;

	BT_DBG("conn %p len %d flags 0x%x", conn, skb->len, flags);

	if (!(flags & ACL_CONT)) {
		struct l2cap_hdr *hdr;
		int len;

		if (conn->rx_len) {
			BT_ERR("Unexpected start frame (len %d)", skb->len);
			kfree_skb(conn->rx_skb);
			conn->rx_skb = NULL;
			conn->rx_len = 0;
			l2cap_conn_unreliable(conn, ECOMM);
		}

		if (skb->len < 2) {
			BT_ERR("Frame is too short (len %d)", skb->len);
			l2cap_conn_unreliable(conn, ECOMM);
			goto drop;
		}

		hdr = (struct l2cap_hdr *) skb->data;
		len = __le16_to_cpu(hdr->len) + L2CAP_HDR_SIZE;

		if (len == skb->len) {
			/* Complete frame received */
			l2cap_recv_frame(conn, skb);
			return 0;
		}

		BT_DBG("Start: total len %d, frag len %d", len, skb->len);

		if (skb->len > len) {
			BT_ERR("Frame is too long (len %d, expected len %d)",
				skb->len, len);
			l2cap_conn_unreliable(conn, ECOMM);
			goto drop;
		}

		/* Allocate skb for the complete frame (with header) */
		conn->rx_skb = bt_skb_alloc(len, GFP_ATOMIC);
		if (!conn->rx_skb)
			goto drop;

		skb_copy_from_linear_data(skb, skb_put(conn->rx_skb, skb->len),
								skb->len);
		conn->rx_len = len - skb->len;
	} else {
		BT_DBG("Cont: frag len %d (expecting %d)", skb->len, conn->rx_len);

		if (!conn->rx_len) {
			BT_ERR("Unexpected continuation frame (len %d)", skb->len);
			l2cap_conn_unreliable(conn, ECOMM);
			goto drop;
		}

		if (skb->len > conn->rx_len) {
			BT_ERR("Fragment is too long (len %d, expected %d)",
					skb->len, conn->rx_len);
			kfree_skb(conn->rx_skb);
			conn->rx_skb = NULL;
			conn->rx_len = 0;
			l2cap_conn_unreliable(conn, ECOMM);
			goto drop;
		}

		skb_copy_from_linear_data(skb, skb_put(conn->rx_skb, skb->len),
								skb->len);
		conn->rx_len -= skb->len;

		if (!conn->rx_len) {
			/* Complete frame received */
			l2cap_recv_frame(conn, conn->rx_skb);
			conn->rx_skb = NULL;
		}
	}

drop:
	kfree_skb(skb);
	return 0;
}

static ssize_t l2cap_sysfs_show(struct class *dev, char *buf)
{
	struct sock *sk;
	struct hlist_node *node;
	char *str = buf;

	read_lock_bh(&l2cap_sk_list.lock);

	sk_for_each(sk, node, &l2cap_sk_list.head) {
		struct l2cap_pinfo *pi = l2cap_pi(sk);

		str += sprintf(str, "%s %s %d %d 0x%4.4x 0x%4.4x %d %d %d\n",
				batostr(&bt_sk(sk)->src), batostr(&bt_sk(sk)->dst),
				sk->sk_state, __le16_to_cpu(pi->psm), pi->scid,
				pi->dcid, pi->imtu, pi->omtu, pi->sec_level);
	}

	read_unlock_bh(&l2cap_sk_list.lock);

	return str - buf;
}

static CLASS_ATTR(l2cap, S_IRUGO, l2cap_sysfs_show, NULL);

static const struct proto_ops l2cap_sock_ops = {
	.family		= PF_BLUETOOTH,
	.owner		= THIS_MODULE,
	.release	= l2cap_sock_release,
	.bind		= l2cap_sock_bind,
	.connect	= l2cap_sock_connect,
	.listen		= l2cap_sock_listen,
	.accept		= l2cap_sock_accept,
	.getname	= l2cap_sock_getname,
	.sendmsg	= l2cap_sock_sendmsg,
	.recvmsg	= l2cap_sock_recvmsg,
	.poll		= bt_sock_poll,
	.ioctl		= bt_sock_ioctl,
	.mmap		= sock_no_mmap,
	.socketpair	= sock_no_socketpair,
	.shutdown	= l2cap_sock_shutdown,
	.setsockopt	= l2cap_sock_setsockopt,
	.getsockopt	= l2cap_sock_getsockopt
};

static struct net_proto_family l2cap_sock_family_ops = {
	.family	= PF_BLUETOOTH,
	.owner	= THIS_MODULE,
	.create	= l2cap_sock_create,
};

static struct hci_proto l2cap_hci_proto = {
	.name		= "L2CAP",
	.id		= HCI_PROTO_L2CAP,
	.connect_ind	= l2cap_connect_ind,
	.connect_cfm	= l2cap_connect_cfm,
	.disconn_ind	= l2cap_disconn_ind,
	.disconn_cfm	= l2cap_disconn_cfm,
	.security_cfm	= l2cap_security_cfm,
	.recv_acldata	= l2cap_recv_acldata
};

static int __init l2cap_init(void)
{
	int err;

	err = proto_register(&l2cap_proto, 0);
	if (err < 0)
		return err;

	err = bt_sock_register(BTPROTO_L2CAP, &l2cap_sock_family_ops);
	if (err < 0) {
		BT_ERR("L2CAP socket registration failed");
		goto error;
	}

	err = hci_register_proto(&l2cap_hci_proto);
	if (err < 0) {
		BT_ERR("L2CAP protocol registration failed");
		bt_sock_unregister(BTPROTO_L2CAP);
		goto error;
	}

	if (class_create_file(bt_class, &class_attr_l2cap) < 0)
		BT_ERR("Failed to create L2CAP info file");

	BT_INFO("L2CAP ver %s", VERSION);
	BT_INFO("L2CAP socket layer initialized");

	return 0;

error:
	proto_unregister(&l2cap_proto);
	return err;
}

static void __exit l2cap_exit(void)
{
	class_remove_file(bt_class, &class_attr_l2cap);

	if (bt_sock_unregister(BTPROTO_L2CAP) < 0)
		BT_ERR("L2CAP socket unregistration failed");

	if (hci_unregister_proto(&l2cap_hci_proto) < 0)
		BT_ERR("L2CAP protocol unregistration failed");

	proto_unregister(&l2cap_proto);
}

void l2cap_load(void)
{
	/* Dummy function to trigger automatic L2CAP module loading by
	 * other modules that use L2CAP sockets but don't use any other
	 * symbols from it. */
	return;
}
EXPORT_SYMBOL(l2cap_load);

module_init(l2cap_init);
module_exit(l2cap_exit);

module_param(enable_ertm, bool, 0644);
MODULE_PARM_DESC(enable_ertm, "Enable enhanced retransmission mode");

MODULE_AUTHOR("Marcel Holtmann <marcel@holtmann.org>");
MODULE_DESCRIPTION("Bluetooth L2CAP ver " VERSION);
MODULE_VERSION(VERSION);
MODULE_LICENSE("GPL");
MODULE_ALIAS("bt-proto-0");<|MERGE_RESOLUTION|>--- conflicted
+++ resolved
@@ -467,18 +467,8 @@
 					struct sock *parent = bt_sk(sk)->parent;
 					rsp.result = cpu_to_le16(L2CAP_CR_PEND);
 					rsp.status = cpu_to_le16(L2CAP_CS_AUTHOR_PEND);
-<<<<<<< HEAD
-#ifdef CONFIG_HUAWEI_KERNEL
-     if (parent) { /* if parent isn't null, wake up */
-       parent->sk_data_ready(parent, 0);
-     }
-#else
-					parent->sk_data_ready(parent, 0);
-#endif
-=======
 					if (parent)
 						parent->sk_data_ready(parent, 0);
->>>>>>> 1fa06df0
 
 				} else {
 					sk->sk_state = BT_CONFIG;
